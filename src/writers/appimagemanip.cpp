/* 
 * Image manipulation program.
 * Copyright (C) 2006-2009 Petr Kubanek <petr@kubanek.net>
 *
 * This program is free software; you can redistribute it and/or
 * modify it under the terms of the GNU General Public License
 * as published by the Free Software Foundation; either version 2
 * of the License, or (at your option) any later version.
 *
 * This program is distributed in the hope that it will be useful,
 * but WITHOUT ANY WARRANTY; without even the implied warranty of
 * MERCHANTABILITY or FITNESS FOR A PARTICULAR PURPOSE.  See the
 * GNU General Public License for more details.
 *
 * You should have received a copy of the GNU General Public License
 * along with this program; if not, write to the Free Software
 * Foundation, Inc., 59 Temple Place - Suite 330, Boston, MA  02111-1307, USA.
 */

#include <config.h>
#include <strings.h>

#ifdef HAVE_PGSQL
#include "rts2appdbimage.h"
#else
#include "rts2appimage.h"
#endif							 /* HAVE_PGSQL */
#include "../utils/rts2config.h"
#include "../utils/rts2format.h"

#include <iostream>
#include <iomanip>

#include <list>

#define IMAGEOP_NOOP      0x0000
#define IMAGEOP_ADDDATE   0x0001
#ifdef HAVE_PGSQL
#define IMAGEOP_INSERT    0x0002
#endif							 /* HAVE_PGSQL */
#define IMAGEOP_TEST      0x0004
#define IMAGEOP_PRINT     0x0008
#define IMAGEOP_FPRINT    0x0010
#define IMAGEOP_COPY      0x0020
#define IMAGEOP_SYMLINK	  0x0040
#define IMAGEOP_MOVE      0x0080
#define IMAGEOP_EVAL      0x0100
#define IMAGEOP_CREATEWCS 0x0200
#define IMAGEOP_ADDHELIO  0x0400
#define IMAGEOP_MODEL     0x0800
<<<<<<< HEAD

#define OPT_ADDDATE   OPT_LOCAL + 5
=======
#define IMAGEOP_JPEG      0x0800

#define OPT_ADDDATE   OPT_LOCAL + 5
#define OPT_EVERY     OPT_LOCAL + 6
>>>>>>> f80c6472
#define OPT_ADDHELIO  OPT_LOCAL + 6

namespace rts2image
{

#ifdef HAVE_PGSQL
class AppImage:public Rts2AppDbImage
#else
class AppImage:public Rts2AppImage
#endif							 /* HAVE_PGSQL */
{
	private:
		int operation;

		void printOffset (double x, double y, Rts2Image * image);

		int addDate (Rts2Image * image);
	#ifdef HAVE_PGSQL
		int insert (Rts2ImageDb * image);
	#endif
		void testImage (Rts2Image * image);
		void testEval (Rts2Image * image);
		void createWCS (Rts2Image * image);
		void printModel (Rts2Image * image);

		double off_x, off_y;

		const char* print_expr;
		const char* copy_expr;
		const char* link_expr;
		const char* move_expr;
		const char* jpeg_expr;
	protected:
		virtual int processOption (int in_opt);
	#ifdef HAVE_PGSQL
		virtual bool doInitDB ();

		virtual int processImage (Rts2ImageDb * image);
	#else
		virtual int processImage (Rts2Image * image);
	#endif						 /* HAVE_PGSQL */

		virtual void usage ();
	public:
		AppImage (int in_argc, char **in_argv, bool in_readOnly);
};

};

using namespace rts2image;

void
AppImage::printOffset (double x, double y, Rts2Image * image)
{
	double sep;
	double x_out;
	double y_out;
	double ra, dec;

	image->getOffset (x, y, x_out, y_out, sep);
	image->getRaDec (x, y, ra, dec);

	std::ios_base::fmtflags old_settings =
		std::cout.setf (std::ios_base::fixed, std::ios_base::floatfield);

	int old_p = std::cout.precision (2);

	std::cout << "Rts2Image::getOffset ("
		<< std::setw (10) << x << ", "
		<< std::setw (10) << y << "): "
		<< "RA " << LibnovaRa (ra) << " "
		<< LibnovaDegArcMin (x_out)
		<< " DEC " << LibnovaDec (dec) << " "
		<< LibnovaDegArcMin (y_out) << " ("
		<< LibnovaDegArcMin (sep) << ")" << std::endl;

	std::cout.precision (old_p);
	std::cout.setf (old_settings);
}


int
AppImage::addDate (Rts2Image * image)
{
	int ret;
	time_t t;
	std::cout << "Adding date " << image->getFileName () << "..";
	t = image->getExposureSec ();
	image->setValue ("DATE-OBS", &t, image->getExposureUsec (),
		"date of observation");
	ret = image->saveImage ();
	std::cout << (ret ? "failed" : "OK") << std::endl;
	return ret;
}


#ifdef HAVE_PGSQL
int
AppImage::insert (Rts2ImageDb * image)
{
	return image->saveImage ();
}
#endif							 /* HAVE_PGSQL */

void
AppImage::testImage (Rts2Image * image)
{
	double ra, dec, x, y;
	std::cout
		<< image << std::endl
		<< "average " << image->getAverage () << std::endl
		<< "stdev " << image->getStdDev () << std::endl
		<< "bg_stdev " << image->getBgStdDev () << std::endl
		<< "Image XoA and Yoa: [" << image->getXoA ()
		<< ":" << image->getYoA () << "]" << std::endl
		<< "[XoA:YoA] RA: " << image->getCenterRa ()
		<< " DEC: " << image->getCenterDec () << std::endl
		<< "FLIP: " << image->getFlip () << std::endl
		<< image->getRaDec (image->getXoA (), image->getYoA (), ra, dec)
		<< "ROTANG: " << ln_rad_to_deg (image->getRotang ())
		<< " (deg) XPLATE: " << image->getXPlate ()
		<< " YPLATE: " << image->getYPlate () << std::endl
		<< "RA and DEC of [XoA:YoA]: " << ra << ", " << dec << std::endl
		<< image->getRaDec (0, 0, ra, dec)
		<< "RA and DEC of [0:0]: " << ra << ", " << dec << std::endl
		<< image->getRaDec (image->getWidth (), 0, ra, dec)
		<< "RA and DEC of [W:0]: " << ra << ", " << dec << std::endl
		<< image->getRaDec (0, image->getHeight (), ra, dec)
		<< "RA and DEC of [0:H]: " << ra << ", " << dec << std::endl
		<< image->getRaDec (image->getWidth (), image->getHeight (), ra, dec)
		<< "RA and DEC of [W:H]: " << ra << ", " << dec << std::endl
		<< "Rts2Image::getCenterRow " << image->getCenter (x, y, 3) << " " << x
		<< ":" << y << std::endl
		<< "Expression %b/%t/%i/%c/%f '" << image->
		expandPath (std::string ("%b/%t/%i/%c/%f")) << '\'' << std::
		endl <<
		"Expression $DATE-OBS$/%b/%e/%E/%f/%F/%t/%i/%y/%m/%d/%D/%H/%M/%S/%s.fits '"
		<< image->
		expandPath (std::
		string
		("$DATE-OBS$/%b/%e/%E/%f/%F/%t/%i/%y/%m/%d/%D/%H/%M/%S/%s.fits"))
		<< '\'' << std::endl;

	printOffset (image->getXoA () + 50, image->getYoA (), image);
	printOffset (image->getXoA (), image->getYoA () + 50, image);
	printOffset (image->getXoA () - 50, image->getYoA (), image);
	printOffset (image->getXoA (), image->getYoA () - 50, image);

	printOffset (152, 150, image);
}


void
AppImage::testEval (Rts2Image * image)
{
	float value, error;

	image->evalAF (&value, &error);

	std::cout << "value: " << value << " error: " << error << std::endl;
}


void
AppImage::createWCS (Rts2Image * image)
{
	int ret = image->createWCS (off_x, off_y);

	if (ret)
		std::cerr << "Create WCS returned with error " << ret << std::endl;
}


void
AppImage::printModel (Rts2Image *image)
{
	try
	{
  		std::cout << image->getCoord ("OBJ") << " " << image->getCoord ("TAR")
			<< '\t' << LibnovaDegDist (image->getValue ("RA_ERR"))
			<< '\t' << LibnovaDegDist (image->getValue ("DEC_ERR"))
			<< '\t' << LibnovaDegDist (image->getValue ("POS_ERR"))
			<< '\t' << LibnovaDegDist (image->getValue ("CORR_RA"))
			<< '\t' << LibnovaDegDist (image->getValue ("CORR_DEC"))
			<< std::endl;
	}
	catch (KeyNotFound er)
	{
		logStream (MESSAGE_ERROR) << er << sendLog;
	}
}


int
AppImage::processOption (int in_opt)
{
	char *off_sep;
	switch (in_opt)
	{
		case 'p':
			operation |= IMAGEOP_PRINT;
			print_expr = optarg;
			break;
		case 'P':
			operation |= IMAGEOP_FPRINT;
			print_expr = optarg;
			break;
		case 'r':
			operation |= IMAGEOP_MODEL;
			break;
<<<<<<< HEAD
=======
		case 'n':
			std::cout << pureNumbers;
			break;
>>>>>>> f80c6472
		case 'c':
			operation |= IMAGEOP_COPY;
			copy_expr = optarg;
			break;
		case OPT_ADDDATE:
			operation |= IMAGEOP_ADDDATE;
			readOnly = false;
			break;
		case OPT_ADDHELIO:
			operation |= IMAGEOP_ADDHELIO;
			readOnly = false;
			break;
		#ifdef HAVE_PGSQL
		case 'i':
			operation |= IMAGEOP_INSERT;
			break;
		#endif					 /* HAVE_PGSQL */
		case 'm':
			operation |= IMAGEOP_MOVE;
			move_expr = optarg;
			break;
		case 'l':
			operation |= IMAGEOP_SYMLINK;
			link_expr = optarg;
			break;
		case 't':
			operation |= IMAGEOP_TEST;
			break;
		case 'e':
			operation |= IMAGEOP_EVAL;
			break;
		case 'w':
			operation |= IMAGEOP_CREATEWCS;
			readOnly = false;
			break;
		case 'o':
			off_sep = index (optarg, ':');
			if (off_sep)
			{
				*off_sep = '\0';
				off_sep++;
				off_x = atof (optarg);
				off_y = atof (off_sep);
			}
			else
			{
				off_x = atof (optarg);
				off_y = off_x;
			}
			break;
		#if defined(HAVE_LIBJPEG) && HAVE_LIBJPEG == 1
		case 'j':
			operation |= IMAGEOP_JPEG;
			jpeg_expr = optarg;
			break;
		default:
		#endif /* HAVE_LIBJPEG */

		#ifdef HAVE_PGSQL
			return Rts2AppDbImage::processOption (in_opt);
		#else
			return Rts2AppImage::processOption (in_opt);
		#endif /* HAVE_PGSQL */
	}
	return 0;
}


#ifdef HAVE_PGSQL
bool AppImage::doInitDB ()
{
	return (operation & IMAGEOP_MOVE) || (operation & IMAGEOP_INSERT);
}
#endif

int
#ifdef HAVE_PGSQL
AppImage::processImage (Rts2ImageDb * image)
#else
AppImage::processImage (Rts2Image * image)
#endif							 /* HAVE_PGSQL */
{
	if (operation == IMAGEOP_NOOP)
		help ();
	if (operation & IMAGEOP_ADDDATE)
		addDate (image);
	if (operation & IMAGEOP_ADDHELIO)
	{
		struct ln_equ_posn tel;
		double JD = image->getExposureJD () + image->getExposureLength () / 2.0 / 86400;
		image->getCoordMount (tel);
		image->setValue ("JD_HELIO", JD + ln_get_heliocentric_time_diff (JD, &tel), "heliocentric JD");
	}
	#ifdef HAVE_PGSQL
	if (operation & IMAGEOP_INSERT)
		insert (image);
	#endif
	if (operation & IMAGEOP_TEST)
		testImage (image);
	if (operation & IMAGEOP_PRINT)
		std::cout << image->expandPath (print_expr) << std::endl;
	if (operation & IMAGEOP_FPRINT)
<<<<<<< HEAD
	  	std::cout << image->getImageName () << " " << image->expandPath (print_expr) << std::endl;
=======
	  	std::cout << image->getFileName () << " " << image->expandPath (print_expr) << std::endl;
>>>>>>> f80c6472
	if (operation & IMAGEOP_MODEL)
	  	printModel (image);
	if (operation & IMAGEOP_COPY)
		image->copyImageExpand (copy_expr);
	if (operation & IMAGEOP_MOVE)
		image->renameImageExpand (move_expr);
	if (operation & IMAGEOP_SYMLINK)
	  	image->symlinkImageExpand (link_expr);
	if (operation & IMAGEOP_EVAL)
		testEval (image);
	if (operation & IMAGEOP_CREATEWCS)
		createWCS (image);
#if defined(HAVE_LIBJPEG) && HAVE_LIBJPEG == 1
	if (operation & IMAGEOP_JPEG)
	  	image->writeAsJPEG (jpeg_expr, 0);
#endif /* HAVE_LIBJPEG */
	return 0;
}


void
AppImage::usage ()
{
	std::cout 
		<< "  rts2-image -w 123.fits                     .. write WCS to file 123, based on information stored by RTS2 in the file"	<< std::endl
		<< "  rts2-image -w -o 20.12:10.56 123.fits      .. same as above, but add X offset of 20.12 pixels and Y offset of 10.56 pixels to WCS" << std::endl
		<< "  rts2-image -P @DATE_OBS/@POS_ERR 123.fits  .. prints DATE_OBS and POS_ERR keywords" << std::endl;
}


AppImage::AppImage (int in_argc, char **in_argv, bool in_readOnly):
#ifdef HAVE_PGSQL
Rts2AppDbImage (in_argc, in_argv, in_readOnly)
#else
Rts2AppImage (in_argc, in_argv, in_readOnly)
#endif
{
	operation = IMAGEOP_NOOP;

	off_x = 0;
	off_y = 0;

	addOption ('p', NULL, 1, "print image expression");
	addOption ('P', NULL, 1, "print filename followed by expression");
	addOption ('r', NULL, 0, "print referencig status - usefull for modelling checks");
	addOption ('n', NULL, 0, "print numbers only - do not pretty print degrees,..");
	addOption ('c', NULL, 1, "copy image(s) to path expression given as argument");
	addOption (OPT_ADDDATE, "add-date", 0, "add DATE-OBS to image header");
	addOption (OPT_ADDHELIO, "add-heliocentric", 0, "add JD_HELIO to image header (contains heliocentrict time)");
	addOption ('i', NULL, 0, "insert/update image(s) in the database");
	addOption ('m', NULL, 1, "move image(s) to path expression given as argument");
	addOption ('l', NULL, 1, "soft link images(s) to path expression given as argument");
	addOption ('e', NULL, 0, "image evaluation for AF purpose");
	addOption ('t', NULL, 0, "test various image routines");
	addOption ('w', NULL, 0, "write WCS to FITS file, based on the RTS2 informations recorded in fits header");
	addOption ('o', NULL, 1, "X and Y offsets in pixels aplied to WCS information before WCS is written to the file. X and Y offsets must be separated by ':'");
<<<<<<< HEAD
=======
#if defined(HAVE_LIBJPEG) && HAVE_LIBJPEG == 1
	addOption ('j', NULL, 1, "export image(s) to JPEGs, specified by expansion string");
#endif /* HAVE_LIBJPEG */
>>>>>>> f80c6472
}


int
main (int argc, char **argv)
{
	AppImage app = AppImage (argc, argv, true);
	return app.run ();
}<|MERGE_RESOLUTION|>--- conflicted
+++ resolved
@@ -48,15 +48,10 @@
 #define IMAGEOP_CREATEWCS 0x0200
 #define IMAGEOP_ADDHELIO  0x0400
 #define IMAGEOP_MODEL     0x0800
-<<<<<<< HEAD
-
-#define OPT_ADDDATE   OPT_LOCAL + 5
-=======
 #define IMAGEOP_JPEG      0x0800
 
 #define OPT_ADDDATE   OPT_LOCAL + 5
 #define OPT_EVERY     OPT_LOCAL + 6
->>>>>>> f80c6472
 #define OPT_ADDHELIO  OPT_LOCAL + 6
 
 namespace rts2image
@@ -267,12 +262,9 @@
 		case 'r':
 			operation |= IMAGEOP_MODEL;
 			break;
-<<<<<<< HEAD
-=======
 		case 'n':
 			std::cout << pureNumbers;
 			break;
->>>>>>> f80c6472
 		case 'c':
 			operation |= IMAGEOP_COPY;
 			copy_expr = optarg;
@@ -375,11 +367,7 @@
 	if (operation & IMAGEOP_PRINT)
 		std::cout << image->expandPath (print_expr) << std::endl;
 	if (operation & IMAGEOP_FPRINT)
-<<<<<<< HEAD
-	  	std::cout << image->getImageName () << " " << image->expandPath (print_expr) << std::endl;
-=======
 	  	std::cout << image->getFileName () << " " << image->expandPath (print_expr) << std::endl;
->>>>>>> f80c6472
 	if (operation & IMAGEOP_MODEL)
 	  	printModel (image);
 	if (operation & IMAGEOP_COPY)
@@ -436,12 +424,9 @@
 	addOption ('t', NULL, 0, "test various image routines");
 	addOption ('w', NULL, 0, "write WCS to FITS file, based on the RTS2 informations recorded in fits header");
 	addOption ('o', NULL, 1, "X and Y offsets in pixels aplied to WCS information before WCS is written to the file. X and Y offsets must be separated by ':'");
-<<<<<<< HEAD
-=======
 #if defined(HAVE_LIBJPEG) && HAVE_LIBJPEG == 1
 	addOption ('j', NULL, 1, "export image(s) to JPEGs, specified by expansion string");
 #endif /* HAVE_LIBJPEG */
->>>>>>> f80c6472
 }
 
 
