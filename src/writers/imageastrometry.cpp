--- conflicted
+++ resolved
@@ -231,29 +231,7 @@
 }
 
 
-<<<<<<< HEAD
-LibnovaRaDec
-Rts2Image::getCoord (const char *prefix)
-{
-	struct ln_equ_posn pos;
-	int ret;
-	std::string p = std::string (prefix) + "RA";
-	ret = getValue (p.c_str (), pos.ra, true);
-	if (ret)
-		throw KeyNotFound (this, p.c_str ());
-	p = std::string (prefix) + "DEC";
-	ret = getValue (p.c_str (), pos.dec, true);
-	if (ret)
-		throw KeyNotFound (this, p.c_str ());
-	return LibnovaRaDec (pos.ra, pos.dec);
-}
-
-
-int
-Rts2Image::getCoordObject (struct ln_equ_posn &radec)
-=======
 LibnovaRaDec Rts2Image::getCoord (const char *prefix)
->>>>>>> f80c6472
 {
 	struct ln_equ_posn pos;
 	std::string p = std::string (prefix) + "RA";
