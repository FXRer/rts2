--- conflicted
+++ resolved
@@ -56,10 +56,6 @@
 
 #define R2X_DEVICES_VALUES_LIST       "rts2.devices.values.list"
 
-<<<<<<< HEAD
-/**
- * Set RTS2 variable. Three parameter must be specified,w ith following meaning:
-=======
 /**
  * Return RTS2 variable. Two  parameters must be specified, with following meaning:
  *
@@ -71,7 +67,6 @@
 
 /**
  * Set RTS2 variable. Three parameters must be specified, with following meaning:
->>>>>>> f80c6472
  *
  * @param device Name of device for which variable will be set.
  * @param var    Name of variable which will be set.
@@ -79,11 +74,6 @@
  */
 #define R2X_VALUE_SET                 "rts2.value.set"
 
-<<<<<<< HEAD
-#define R2X_VALUES_LIST               "rts2.values.list"
-
-/**
-=======
 /**
  * Increment RTS2 variable. Three parameters must be specified, with following meaning:
  * @param device Name of device for which variable will be set.
@@ -102,7 +92,6 @@
 #define R2X_VALUES_LIST               "rts2.values.list"
 
 /**
->>>>>>> f80c6472
  * List all available targets.
  */
 #define R2X_TARGETS_LIST              "rts2.targets.list"
@@ -118,29 +107,6 @@
 #define R2X_TARGETS_INFO              "rts2.targets.info"
 
 /**
-<<<<<<< HEAD
- * List observations for given target.
- *
- * @param tarId  Target id.
- */
-#define R2X_TARGET_OBSERVATIONS_LIST         "rts2.target.observations.list"
-
-
-/**
- * List images which belongs to given observation.
- *
- * @param obsid  Observation ID.
- */
-#define R2X_OBSERVATION_IMAGES_LIST          "rts2.observation.images.list"
-
-/**
- * Provides observation statistics for given month.
- *
- * @param year   Year (ussually > 2000)
- * @param month  Month (1-12)
- */
-#define R2X_OBSERVATIONS_MONTH               "rts2.observations.month"
-=======
  * Return altitude of object during given night.
  *
  * @param tarid     Target id.
@@ -158,7 +124,6 @@
  * @param tarId  Target id.
  */
 #define R2X_TARGET_OBSERVATIONS_LIST         "rts2.target.observations.list"
->>>>>>> f80c6472
 
 /**
  * Return single observation.
