--- conflicted
+++ resolved
@@ -19,17 +19,12 @@
  */
 
 #include "config.h"
-<<<<<<< HEAD
-
-#ifdef HAVE_PGSQL
-=======
 #include <deque>
 
 #ifdef HAVE_PGSQL
 #include "../utilsdb/recvals.h"
 #include "../utilsdb/records.h"
 #include "../utilsdb/recordsavg.h"
->>>>>>> f80c6472
 #include "../utilsdb/rts2devicedb.h"
 #include "../utilsdb/rts2imgset.h"
 #include "../utilsdb/observationset.h"
@@ -40,11 +35,6 @@
 #include "../scheduler/ticket.h"
 #include "../writers/rts2imagedb.h"
 #else
-<<<<<<< HEAD
-#include "../utils/rts2device.h"
-#endif /* HAVE_PGSQL */
-
-=======
 #include "../utils/rts2config.h"
 #include "../utils/rts2device.h"
 #endif /* HAVE_PGSQL */
@@ -54,7 +44,6 @@
 using namespace Magick;
 #endif // HAVE_LIBJPEG
 
->>>>>>> f80c6472
 #include "../utils/libnova_cpp.h"
 #include "../utils/timestamp.h"
 #include "../utils/error.h"
@@ -100,12 +89,6 @@
  *
  * @addgroup XMLRPC
  */
-<<<<<<< HEAD
-#ifdef HAVE_PGSQL
-class Rts2XmlRpcd:public Rts2DeviceDb
-#else
-class Rts2XmlRpcd:public Rts2Device
-=======
 class XmlDevClient:public Rts2DevClient
 {
 	public:
@@ -131,7 +114,6 @@
 class XmlRpcd:public Rts2DeviceDb
 #else
 class XmlRpcd:public Rts2Device
->>>>>>> f80c6472
 #endif
 {
 	private:
@@ -210,20 +192,6 @@
 
 };
 
-<<<<<<< HEAD
-#ifndef HAVE_PGSQL
-int
-Rts2XmlRpcd::willConnect (Rts2Address *_addr)
-{
-       if (_addr->getType () < getDeviceType ()
-                || (_addr->getType () == getDeviceType ()
-                && strcmp (_addr->getName (), getDeviceName ()) < 0))
-                return 1;
-        return 0;
-}
-#endif
-
-=======
 };
 
 using namespace rts2xmlrpc;
@@ -243,7 +211,6 @@
 }
 
 #ifndef HAVE_PGSQL
->>>>>>> f80c6472
 int
 XmlRpcd::willConnect (Rts2Address *_addr)
 {
@@ -268,16 +235,12 @@
 			break;
 #ifdef HAVE_PGSQL
 		default:
-#ifdef HAVE_PGSQL
 			return Rts2DeviceDb::processOption (in_opt);
 #else
-<<<<<<< HEAD
-=======
 		case OPT_CONFIG:
 			config_file = optarg;
 			break;
 		default:
->>>>>>> f80c6472
 			return Rts2Device::processOption (in_opt);
 #endif
 	}
@@ -298,7 +261,7 @@
 		return ret;
 
 	if (printDebug ())
-		XmlRpc::setVerbosity (10);
+		XmlRpc::setVerbosity (5);
 
 	xmlrpc_server.bindAndListen (rpcPort);
 	xmlrpc_server.enableIntrospection (true);
@@ -354,12 +317,6 @@
 	xmlrpc_server.checkFd (&read_set, &write_set, &exp_set);
 }
 
-<<<<<<< HEAD
-#ifdef HAVE_PGSQL
-Rts2XmlRpcd::Rts2XmlRpcd (int argc, char **argv): Rts2DeviceDb (argc, argv, DEVICE_TYPE_SOAP, "XMLRPC")
-#else
-Rts2XmlRpcd::Rts2XmlRpcd (int argc, char **argv): Rts2Device (argc, argv, DEVICE_TYPE_SOAP, "XMLRPC")
-=======
 
 void
 XmlRpcd::signaledHUP ()
@@ -380,7 +337,6 @@
 XmlRpcd::XmlRpcd (int argc, char **argv): Rts2DeviceDb (argc, argv, DEVICE_TYPE_SOAP, "XMLRPC")
 #else
 XmlRpcd::XmlRpcd (int argc, char **argv): Rts2Device (argc, argv, DEVICE_TYPE_SOAP, "XMLRPC")
->>>>>>> f80c6472
 #endif
 {
 	rpcPort = 8889;
@@ -416,8 +372,6 @@
 void
 XmlRpcd::stateChangedEvent (Rts2Conn * conn, Rts2ServerState * new_state)
 {
-<<<<<<< HEAD
-=======
 	double now = getNow ();
 	// look if there is some state change command entry, which match us..
 	for (StateCommands::iterator iter = events.stateCommands.begin (); iter != events.stateCommands.end (); iter++)
@@ -459,7 +413,6 @@
 void
 XmlRpcd::message (Rts2Message & msg)
 {
->>>>>>> f80c6472
 // log message to DB, if database is present
 #ifdef HAVE_PGSQL
 	if (msg.isNotDebug ())
@@ -468,8 +421,6 @@
 		msgDB.insertDB ();
 	}
 #endif
-<<<<<<< HEAD
-=======
 	while (messages.size () > 42) // messagesBufferSize ())
 	{
 		messages.pop_front ();
@@ -497,7 +448,6 @@
 		return false;
 	}
 	return true;
->>>>>>> f80c6472
 }
 
 
@@ -874,18 +824,7 @@
 
 		void sessionExecute (XmlRpcValue& params, XmlRpcValue& result)
 		{
-<<<<<<< HEAD
-			Rts2XmlRpcd *serv = (Rts2XmlRpcd *) getMasterApp ();
-			connections_t::iterator iter;
-			int i = 0;
-			for (iter = serv->getConnections ()->begin (); iter != serv->getConnections ()->end (); iter++, i++)
-			{
-				result[i] = (*iter)->getName ();
-			}
-			for (iter = serv->getConnections ()->begin (); iter != serv->getConnections ()->end (); iter++, i++)
-=======
 			if (params.size () != 1)
->>>>>>> f80c6472
 			{
 				throw XmlRpcException ("Invalid number of parameters");
 			}
@@ -1093,27 +1032,16 @@
 		}
 } listValuesDevice (&xmlrpc_server);
 
-<<<<<<< HEAD
-class SetValue: public XmlRpcServerMethod
-{
-	public:
-		SetValue (XmlRpcServer* s) : XmlRpcServerMethod (R2X_VALUE_SET, s) {}
-=======
 class GetValue: public SessionMethod
 {
 	public:
 		GetValue (XmlRpcServer* s) : SessionMethod (R2X_VALUE_GET, s) {}
->>>>>>> f80c6472
 
 		void sessionExecute (XmlRpcValue& params, XmlRpcValue& result)
 		{
 			std::string devName = params[0];
 			std::string valueName = params[1];
-<<<<<<< HEAD
-			Rts2XmlRpcd *serv = (Rts2XmlRpcd *) getMasterApp ();
-=======
 			XmlRpcd *serv = (XmlRpcd *) getMasterApp ();
->>>>>>> f80c6472
 			Rts2Conn *conn = serv->getOpenConnection (devName.c_str ());
 			if (!conn)
 			{
@@ -1124,9 +1052,6 @@
 			{
 				throw XmlRpcException ("Cannot find value '" + std::string (valueName) + "' on device '" + std::string (devName) + "'.");
 			}
-<<<<<<< HEAD
-
-=======
 			switch (val->getValueBaseType ())
 			{
 				case RTS2_VALUE_INTEGER:
@@ -1176,7 +1101,6 @@
 				throw XmlRpcException ("Cannot find value '" + std::string (valueName) + "' on device '" + std::string (devName) + "'.");
 			}
 
->>>>>>> f80c6472
 			int i_val;
 			double d_val;
 			std::string s_val;
@@ -1237,8 +1161,6 @@
 
 } setValue (&xmlrpc_server);
 
-<<<<<<< HEAD
-=======
 class IncValue: public SessionMethod
 {
 	public:
@@ -1347,15 +1269,11 @@
 		}
 } getMessages (&xmlrpc_server);
 
->>>>>>> f80c6472
 
 #ifdef HAVE_PGSQL
 /*
  *
  */
-<<<<<<< HEAD
-class ListTargets: public XmlRpcServerMethod
-=======
 class ListTargets: public SessionMethod
 {
 	public:
@@ -1402,56 +1320,11 @@
 
 
 class ListTargetsByType: public SessionMethod
->>>>>>> f80c6472
 {
 	public:
 		ListTargetsByType (XmlRpcServer* s) : SessionMethod (R2X_TARGETS_TYPE_LIST, s) {}
 
 		void sessionExecute (XmlRpcValue& params, XmlRpcValue& result)
-		{
-			Rts2TargetSet *tar_set = new Rts2TargetSet ();
-			double value;
-			int i = 0;
-			XmlRpcValue retVar;
-
-			for (Rts2TargetSet::iterator tar_iter = tar_set->begin(); tar_iter != tar_set->end (); tar_iter++, i++)
-			{
-				retVar["id"] = (*tar_iter)->getTargetID ();
-				retVar["type"] = (*tar_iter)->getTargetType ();
-				if ((*tar_iter)->getTargetName ())
-					retVar["name"] = (*tar_iter)->getTargetName ();
-				else
-					retVar["name"] = "NULL";
-
-				retVar["enabled"] = (*tar_iter)->getTargetEnabled ();
-				if ((*tar_iter)->getTargetComment ())
-					retVar["comment"] = (*tar_iter)->getTargetComment ();
-				else
-					retVar["comment"] = "";
-				value = (*tar_iter)->getLastObs();
-				retVar["last_obs"] = value;
-				struct ln_equ_posn pos;
-				(*tar_iter)->getPosition (&pos, ln_get_julian_from_sys ());
-				retVar["ra"] = pos.ra;
-				retVar["dec"] = pos.dec;
-				result[i++] = retVar;
-			}
-		}
-
-		std::string help ()
-		{
-			return std::string ("Returns all targets");
-		}
-
-} listTargets (&xmlrpc_server);
-
-
-class ListTargetsByType: public XmlRpcServerMethod
-{
-	public:
-		ListTargetsByType (XmlRpcServer* s) : XmlRpcServerMethod (R2X_TARGETS_TYPE_LIST, s) {}
-
-		void execute (XmlRpcValue& params, XmlRpcValue& result)
 		{
 			char target_types[params.size ()+1];
 			int j;
@@ -1479,17 +1352,10 @@
 					retVar["comment"] = tar->getTargetComment ();
 				else
 					retVar["comment"] = "";
-<<<<<<< HEAD
-				value = (*tar_iter)->getLastObs();
-				retVar["last_obs"] = value;
-				struct ln_equ_posn pos;
-				(*tar_iter)->getPosition (&pos, ln_get_julian_from_sys ());
-=======
 				value = tar->getLastObs();
 				retVar["last_obs"] = value;
 				struct ln_equ_posn pos;
 				tar->getPosition (&pos, ln_get_julian_from_sys ());
->>>>>>> f80c6472
 				retVar["ra"] = pos.ra;
 				retVar["dec"] = pos.dec;
 				result[i++] = retVar;
@@ -1528,21 +1394,14 @@
 			{
 				JD = ln_get_julian_from_sys ();
 
-<<<<<<< HEAD
-=======
 				Target *tar = (*tar_iter).second;
 
->>>>>>> f80c6472
 				XmlStream xs (&retVar);
 				xs << *tar;
 
 				// observations
 				rts2db::ObservationSet *obs_set;
-<<<<<<< HEAD
-				obs_set = new rts2db::ObservationSet ((*tar_iter)->getTargetID ());
-=======
 				obs_set = new rts2db::ObservationSet (tar->getTargetID ());
->>>>>>> f80c6472
 				int j = 0;
 				for (rts2db::ObservationSet::iterator obs_iter = obs_set->begin(); obs_iter != obs_set->end(); obs_iter++, j++)
 				{
@@ -1550,12 +1409,7 @@
 					retVar["observation"][j]["images"] = (*obs_iter).getNumberOfImages();
 				}
 
-<<<<<<< HEAD
-				retVar["HOUR"] = (*tar_iter)->getHourAngle (JD);
-				Target *tar = *tar_iter;
-=======
 				retVar["HOUR"] = tar->getHourAngle (JD);
->>>>>>> f80c6472
 				tar->sendInfo (xs, JD);
 				result[i++] = retVar;
 			}
@@ -1563,13 +1417,55 @@
 
 } targetInfo (&xmlrpc_server);
 
-<<<<<<< HEAD
-class ListTargetObservations: public XmlRpcServerMethod
-{
-	public:
-		ListTargetObservations (XmlRpcServer* s) : XmlRpcServerMethod (R2X_TARGET_OBSERVATIONS_LIST, s) {}
-
-		void execute (XmlRpcValue& params, XmlRpcValue& result)
+class TargetAltitude: public SessionMethod
+{
+	public:
+		TargetAltitude (XmlRpcServer *s) : SessionMethod (R2X_TARGET_ALTITUDE, s) {}
+
+		void sessionExecute (XmlRpcValue& params, XmlRpcValue& result)
+		{
+			if (params.size () != 4)
+			{
+				throw XmlRpcException ("Invalid number of parameters");
+			}
+			Target *tar = createTarget ((int) params[0], Rts2Config::instance()->getObserver ());
+			if (tar == NULL)
+			{
+				throw XmlRpcException ("Cannot create target");
+			}
+			time_t tfrom = (int)params[1];
+			double jd_from = ln_get_julian_from_timet (&tfrom);
+			time_t tto = (int)params[2];
+			double jd_to = ln_get_julian_from_timet (&tto);
+			double stepsize = ((double)params[3]) / 86400;
+			// test for insane request
+			if ((jd_to - jd_from) / stepsize > 10000)
+			{
+				throw XmlRpcException ("Too many points");
+			}
+			int i;
+			double j;
+			for (i = 0, j = jd_from; j < jd_to; i++, j += stepsize)
+			{
+				result[i][0] = j;
+				ln_hrz_posn hrz;
+				tar->getAltAz (&hrz, j);
+				result[i][1] = hrz.alt;
+			}
+		}
+
+		std::string help ()
+		{
+			return std::string ("Return 2D array with informations about target height at diferent times.");
+		}
+} targetAltitude (&xmlrpc_server);
+
+class ListTargetObservations: public SessionMethod
+{
+	public:
+		ListTargetObservations (XmlRpcServer* s) : SessionMethod (R2X_TARGET_OBSERVATIONS_LIST, s) {}
+
+		void sessionExecute (XmlRpcValue& params, XmlRpcValue& result)
 		{
 			XmlRpcValue retVar;
 			rts2db::ObservationSet *obs_set;
@@ -1591,120 +1487,17 @@
 			}
 		}
 
+		std::string help ()
+		{
+			return std::string ("returns observations of given target");
+		}
+
 } listTargetObservations (&xmlrpc_server);
 
-class ListMonthObservations: public XmlRpcServerMethod
-{
-	public:
-		ListMonthObservations (XmlRpcServer* s) : XmlRpcServerMethod (R2X_OBSERVATIONS_MONTH, s) {}
-=======
-class TargetAltitude: public SessionMethod
-{
-	public:
-		TargetAltitude (XmlRpcServer *s) : SessionMethod (R2X_TARGET_ALTITUDE, s) {}
->>>>>>> f80c6472
-
-		void sessionExecute (XmlRpcValue& params, XmlRpcValue& result)
-		{
-			if (params.size () != 4)
-			{
-				throw XmlRpcException ("Invalid number of parameters");
-			}
-			Target *tar = createTarget ((int) params[0], Rts2Config::instance()->getObserver ());
-			if (tar == NULL)
-			{
-				throw XmlRpcException ("Cannot create target");
-			}
-			time_t tfrom = (int)params[1];
-			double jd_from = ln_get_julian_from_timet (&tfrom);
-			time_t tto = (int)params[2];
-			double jd_to = ln_get_julian_from_timet (&tto);
-			double stepsize = ((double)params[3]) / 86400;
-			// test for insane request
-			if ((jd_to - jd_from) / stepsize > 10000)
-			{
-				throw XmlRpcException ("Too many points");
-			}
-			int i;
-			double j;
-			for (i = 0, j = jd_from; j < jd_to; i++, j += stepsize)
-			{
-				result[i][0] = j;
-				ln_hrz_posn hrz;
-				tar->getAltAz (&hrz, j);
-				result[i][1] = hrz.alt;
-			}
-		}
-
-		std::string help ()
-		{
-			return std::string ("Return 2D array with informations about target height at diferent times.");
-		}
-} targetAltitude (&xmlrpc_server);
-
-class ListTargetObservations: public SessionMethod
-{
-	public:
-		ListTargetObservations (XmlRpcServer* s) : SessionMethod (R2X_TARGET_OBSERVATIONS_LIST, s) {}
-
-		void sessionExecute (XmlRpcValue& params, XmlRpcValue& result)
-		{
-			XmlRpcValue retVar;
-			rts2db::ObservationSet *obs_set;
-<<<<<<< HEAD
-			obs_set = new rts2db::ObservationSet ((int)params[0], (int)params[1]);
-=======
-			obs_set = new rts2db::ObservationSet ((int)params[0]);
->>>>>>> f80c6472
-			int i = 0;
-			time_t t;
-			for (rts2db::ObservationSet::iterator obs_iter = obs_set->begin(); obs_iter != obs_set->end(); obs_iter++, i++)
-			{
-				retVar["id"] = (*obs_iter).getObsId();
-				retVar["tar_id"] = (*obs_iter).getTargetId ();
-				retVar["tar_name"] = (*obs_iter).getTargetName ();
-				retVar["obs_ra"] = (*obs_iter).getObsRa();
-				retVar["obs_dec"] = (*obs_iter).getObsDec();
-<<<<<<< HEAD
-				t = (time_t) ((*obs_iter).getObsStart());
-				if (t < 0)
-				  t = 0;
-				retVar["obs_start"] = XmlRpcValue (gmtime (&t));
-				t = (time_t) ((*obs_iter).getObsEnd());
-				if (t < 0)
-				  t = 0;
-				retVar["obs_end"] = XmlRpcValue (gmtime (&t));
-=======
-				t = (*obs_iter).getObsStart();
-				retVar["obs_start"] = XmlRpcValue (gmtime (&t));
-				t = (*obs_iter).getObsEnd();
-				retVar["obs_end"] = XmlRpcValue (gmtime(&t));
->>>>>>> f80c6472
-				retVar["obs_images"] = (*obs_iter).getNumberOfImages();
-
-				result[i] = retVar;
-			}
-		}
-
-<<<<<<< HEAD
-} listMonthObservations (&xmlrpc_server);
-=======
-		std::string help ()
-		{
-			return std::string ("returns observations of given target");
-		}
-
-} listTargetObservations (&xmlrpc_server);
->>>>>>> f80c6472
-
 class ListMonthObservations: public SessionMethod
 {
 	public:
-<<<<<<< HEAD
-		ListImages (XmlRpcServer* s) : XmlRpcServerMethod (R2X_OBSERVATION_IMAGES_LIST, s) {}
-=======
 		ListMonthObservations (XmlRpcServer* s) : SessionMethod (R2X_OBSERVATIONS_MONTH, s) {}
->>>>>>> f80c6472
 
 		void sessionExecute (XmlRpcValue& params, XmlRpcValue& result)
 		{
@@ -1755,11 +1548,7 @@
 				double eRa, eDec, eRad;
 				eRa = eDec = eRad = nan ("f");
 				Rts2Image *image = *img_iter;
-<<<<<<< HEAD
-				retVar["filename"] = image->getImageName ();
-=======
 				retVar["filename"] = image->getFileName ();
->>>>>>> f80c6472
 				retVar["start"] = image->getExposureStart ();
 				retVar["exposure"] = image->getExposureLength ();
 				retVar["filter"] = image->getFilter ();
@@ -1773,11 +1562,7 @@
 } listImages (&xmlrpc_server);
 
 
-<<<<<<< HEAD
-class GetMessages: public XmlRpcServerMethod
-=======
 class TicketInfo: public SessionMethod
->>>>>>> f80c6472
 {
 	public:
 		TicketInfo (XmlRpcServer *s): SessionMethod (R2X_TICKET_INFO, s) {}
