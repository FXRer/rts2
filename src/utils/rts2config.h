--- conflicted
+++ resolved
@@ -69,8 +69,6 @@
 		std::vector <std::string> obs_requiredDevices;
 		std::vector <std::string> imgproc_astrometryDevices;
 
-		std::vector <std::string> obs_requiredDevices;
-
 		std::string obs_quePath;
 		std::string obs_acqPath;
 		std::string obs_archive;
@@ -302,10 +300,7 @@
 		{
 			return obs_requiredDevices;
 		}
-<<<<<<< HEAD
-=======
-
->>>>>>> f80c6472
+
 
 		/**
 		 * Get names of devices which shall be ignored for astrometry
@@ -409,15 +404,12 @@
 		}
 
 		/**
-<<<<<<< HEAD
-=======
 		 * Return UT noon of currently running night on the observatory
 		 * site. Timezone shift is estimated from longitude.
 		 */
 		time_t getNight ();
 
 		/**
->>>>>>> f80c6472
 		 * Returns time_t with date for night which includes given time.
 		 *
 		 * @param _in Time_t containing date for which night should be calculated.
@@ -436,11 +428,7 @@
 		 * @param month Month for which night will be calculated.
 		 * @param day   Day for which night will be calculated.
 		 *
-<<<<<<< HEAD
-		 * @return Time of night start.
-=======
 		 * @return Time of night start - UT midi of day on which night starts.
->>>>>>> f80c6472
 		 */
 		time_t getNight (int year, int month, int day);
 };
