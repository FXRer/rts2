/* 
 * Configuration file read routines.
 * Copyright (C) 2003-2008 Petr Kubanek <petr@kubanek.net>
 *
 * This program is free software; you can redistribute it and/or
 * modify it under the terms of the GNU General Public License
 * as published by the Free Software Foundation; either version 2
 * of the License, or (at your option) any later version.
 *
 * This program is distributed in the hope that it will be useful,
 * but WITHOUT ANY WARRANTY; without even the implied warranty of
 * MERCHANTABILITY or FITNESS FOR A PARTICULAR PURPOSE.  See the
 * GNU General Public License for more details.
 *
 * You should have received a copy of the GNU General Public License
 * along with this program; if not, write to the Free Software
 * Foundation, Inc., 59 Temple Place - Suite 330, Boston, MA  02111-1307, USA.
 */

#ifndef __RTS2_CONFIG_RAW__
#define __RTS2_CONFIG_RAW__
/**
 * @file
 * Classes for access to configuration file.
 *
 * @author Petr Kubanek <petr@kubanek.net>
 */

#include <fstream>
#include <list>
#include <stdio.h>
#include <stdlib.h>
#include <string>
#include <vector>

#define SEP " "

/**
 * This class represent section value. Section value have name, possible sufix
 * which is separated from name by ".", and value, which is after value name
 * and suffix followed by "=" sign.
 *
 * @author Petr Kubanek <petr@kubanek.net>
 */
class Rts2ConfigValue
{
	private:
		std::string valueName;
		std::string valueSuffix;
		std::string value;
	public:
		Rts2ConfigValue (std::string in_valueName, std::string in_valueSuffix,
			std::string in_value)
		{
			valueName = in_valueName;
			valueSuffix = in_valueSuffix;
			value = in_value;
		}
		
		/**
		 * Check for value name.
		 *
		 * @param name Name which will be checked.
		 *
		 * @return True if value name is equal to name.
		 */
		bool isValue (std::string name)
		{
			return (valueName == name && valueSuffix.length () == 0);
		}

		/**
		 * Return value name.
		 *
		 * @return Value name.
		 */
		std::string getValueName ()
		{
			return valueName;
		}

		/**
		 * Return value suffix. Value suffix is used for .min and .max
		 * entris in mode files.
		 *
		 * @return Value suffix.
		 */
 		std::string getSuffix ()
 		{
 			return valueSuffix;
 		}

		/**
		 * Return value as string.
		 *
		 * @return Value as string.
		 */
		std::string getValue ()
		{
			return value;
		}

		/**
		 * Return value as double number.
		 *
		 * @return Value as double number.
		 */
		double getValueDouble ()
		{
			return atof (value.c_str ());
		}



		friend std::ostream & operator << (std::ostream & _os, Rts2ConfigValue val);
};

std::ostream & operator << (std::ostream & _os, Rts2ConfigValue val);

/**
 * This class represent section of configuration file.
 * Section start with [section_name] and ends with next section.
 *
 * @author Petr Kubanek <petr@kubanek.net>
 */
class Rts2ConfigSection:public std::list <Rts2ConfigValue >
{
	private:
		std::string sectName;
		std::vector <std::string> missingValues;
		std::vector <std::string> *blockedBy;
	public:
		Rts2ConfigSection (const char *name);
		~Rts2ConfigSection (void);

		/**
		 * Return true if section have given name.
		 *
		 * @param name Name which we are looking for.
		 *
		 * @return True if section have name name.
		 */
		bool isSection (std::string name)
		{
			return sectName == name;
		}

		std::string getName ()
		{
			return sectName;
		}
		/**
		 * Look for value with given name.
		 *
		 * @param valueName Name of value.
		 * @param verbose   When true (default), warning message will be printed for missing value.
		 *
		 * @return NULL if value cannot be found, otherwise return Rts2ConfigValue valid pointer.
		 */
		Rts2ConfigValue *getValue (const char *valueName, bool verbose = true);

		/**
		 * Create blockedBy vector from string.
		 *
		 * @param val Value which containst name of blocked devices.
		 */
		void createBlockedBy (std::string val);

		/**
		 * Query if querying_device is among "blocked_by" devices listed for this section.
		 *
		 * @param querying_device Name of device which initiates query.
		 *
		 * @return True if device is listed or blocked_by entry does not exists, false if not.
		 *
		 * @callergraph
		 */
		const bool containedInBlockedBy (const char *querying_device);
};

/**
 * This class represent whole config file. It have methods to reload config
 * file, get list of sections, and access sections.
 *
 * It is raw as it does not contain any call to Libnova function. For full
 * config, which depends on Libnova functions and provides ObjectChecker,
 * \see Rts2Config.
 *
 * @author Petr Kubanek <petr@kubanek.net>
 */

class Rts2ConfigRaw: public std::vector < Rts2ConfigSection * >
{
	private:
		bool verboseEntry;

		void setVerboseEntry ()
		{
			verboseEntry = true;
		}

		void clearVerboseEntry ()
		{
			verboseEntry = false;
		}

		void clearSections ();
		int parseConfigFile (const char *filename);

		// sections which are know to be missing
		std::vector <std::string> missingSections;

		Rts2ConfigSection *getSection (const char *section, bool verbose=true);
		Rts2ConfigValue *getValue (const char *section, const char *valueName);
	protected:
		std::ifstream * configStream;
		virtual int getSpecialValues ()
		{
			return 0;
		}

	public:
		Rts2ConfigRaw ();
		virtual ~ Rts2ConfigRaw (void);
		int loadFile (const char *filename = NULL);
		/**
		 * Get string from configuration file.
		 *
		 * @param section    Section name.
		 * @param valueName  Value name.
		 * @param buf        Return buffer.
		 *
		 * @return -1 on error, 0 on sucess.
		 */
		int getString (const char *section, const char *valueName, std::string & buf);

		int getString (const char *section, const char *valueName, std::string & buf, const char* defVal);

		/**
		 * Return string value as vector of strings. Vector items are separated by space.
		 * If value cannot be found, -1 is returned and vector remains empty.
		 *
		 * @param section    Section name.
		 * @param valueName  Value name.
		 * @param value      Returned string vector.
<<<<<<< HEAD
		 *
		 * @return -1 on error, 0 on success.
		 */
		int getStringVector (const char *section, const char *valueName, std::vector<std::string> & value);
=======
		 * @param verbose    Report missing value
		 *
		 * @return -1 on error, 0 on success.
		 */
		int getStringVector (const char *section, const char *valueName, std::vector<std::string> & value, bool verbose = true);
>>>>>>> f80c6472

		int getInteger (const char *section, const char *valueName, int &value);

		int getInteger (const char *section, const char *valueName, int &value, int defVal);

		/**
		 * Return float value. Print warning message if value cannot be find in configuration file.
		 *
		 * @param section    Section name.
		 * @param valueName  Value name.
		 * @param value      Returned value.
		 *
		 * @return -1 on error, 0 on success.
		 */
		int getFloat (const char *section, const char *valueName, float &value);

		/**
		 * Return float value. Use supplied default value if value cannot be find in configuration file.
		 *
		 * @param section    Section name.
		 * @param valueName  Value name.
		 * @param value      Returned value.
		 * @param defVal     Default value, used if value cannot be found.
		 *
		 * @return -1 when default value was used, 0 on success. Never prints any error messages, only
		 * 	debug log entry is created.
		 */
		int getFloat (const char *section, const char *valueName, float &value, float defVal);

		/**
		 * Return double configuration value.
		 */
		double getDouble (const char *section, const char *valueName);

		int getDouble (const char *section, const char *valueName, double &value);

		/**
		 * Return double configuration value. Use supplied default value if value cannot be find in configuration file.
		 *
		 * @param section    Section name.
		 * @param valueName  Value name.
		 * @param value      Returned value.
		 * @param defVal     Default value, used if value cannot be found.
		 *
		 * @return -1 when default value was used, 0 on success. Never prints any error messages, only
		 * 	debug log entry is created.
		 */
		int getDouble (const char *section, const char *valueName, double &value, double defVal);

		/**
		 *
		 * @param section    Section name.
		 * @param valueName  Value name.
		 * @param def        Default value.
		 *
		 * @return Configuration valeu.
		 */
		bool getBoolean (const char *section, const char *valueName, bool def);

		/**
		 * Query if device can be blocked by another device. This function return true in following two cases:
		 *
		 * <ul>
		 *   <li>there is not blocked_by entry in section with name device_name
		 *   <li>there is blocked_by entry in section with name device_name, and querying_device is among listed devices
		 * </ul>
		 *
		 * @param device_name Quering device name. This device ask, if querying_device block it.
		 * @param querying_device Queried device.
		 *
		 * @return True if querying_device can block device with device_name.
		 *
		 * @callergraph
		 */
		const bool blockDevice (const char *device_name, const char *querying_device);
};
#endif							 /*! __RTS2_CONFIG_RAW__ */<|MERGE_RESOLUTION|>--- conflicted
+++ resolved
@@ -243,18 +243,11 @@
 		 * @param section    Section name.
 		 * @param valueName  Value name.
 		 * @param value      Returned string vector.
-<<<<<<< HEAD
+		 * @param verbose    Report missing value
 		 *
 		 * @return -1 on error, 0 on success.
 		 */
-		int getStringVector (const char *section, const char *valueName, std::vector<std::string> & value);
-=======
-		 * @param verbose    Report missing value
-		 *
-		 * @return -1 on error, 0 on success.
-		 */
 		int getStringVector (const char *section, const char *valueName, std::vector<std::string> & value, bool verbose = true);
->>>>>>> f80c6472
 
 		int getInteger (const char *section, const char *valueName, int &value);
 
