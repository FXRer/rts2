--- conflicted
+++ resolved
@@ -117,11 +117,7 @@
  * Value is an array of strings.
  * @ingroup RTS2Value
  */
-<<<<<<< HEAD
-#define RTS2_VALUE_ARRAY              0x00000040
-=======
 #define RTS2_VALUE_ARRAY              0x00000080
->>>>>>> f80c6472
 
 /**
  * Base type mask.
@@ -175,14 +171,11 @@
 #define RTS2_DT_ROTANG                0x00060000
 #define RTS2_DT_HEX                   0x00070000
 #define RTS2_DT_BYTESIZE              0x00080000
-<<<<<<< HEAD
-=======
 
 /**
  * Sets when value was modified and needs to be send during infoAll call.
  */
 #define RTS2_VALUE_NEED_SEND          0x01000000
->>>>>>> f80c6472
 
 #define RTS2_VALUE_INFOTIME           "infotime"
 
@@ -302,7 +295,6 @@
 		 * Set value from other value.
 		 *
 		 * @param newValue Value which content will be copied.
-<<<<<<< HEAD
 		 */
 		virtual void setFromValue (Rts2Value * newValue) = 0;
 
@@ -311,16 +303,6 @@
 		 *
 		 * @return True if value is equal to other value, otherwise false.
 		 */
-=======
-		 */
-		virtual void setFromValue (Rts2Value * newValue) = 0;
-
-		/**
-		 * Returns true, if value is equal to other value.
-		 *
-		 * @return True if value is equal to other value, otherwise false.
-		 */
->>>>>>> f80c6472
 		virtual bool isEqual (Rts2Value *other_value) = 0;
 
 		int setValueString (std::string in_value)
