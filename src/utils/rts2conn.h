--- conflicted
+++ resolved
@@ -129,11 +129,6 @@
 								 // name of device/client this connection goes to
 		char name[DEVICE_NAME_SIZE];
 		int key;
-<<<<<<< HEAD
-		int priority;			// priority - number
-		int have_priority;		// priority - flag if we have priority
-=======
->>>>>>> f80c6472
 		int centrald_num;		// number of centrald connection
 		int centrald_id;		// id of connection on central server
 		in_addr addr;
@@ -453,8 +448,6 @@
 		int sendCommandEnd (int num, const char *in_msg);
 
 		virtual void processLine ();
-<<<<<<< HEAD
-=======
 
 		/**
 		 * Returns true if connection is in read_set, and so can be read.
@@ -465,7 +458,6 @@
 		{
 			return FD_ISSET (sock, read_set);
 		}
->>>>>>> f80c6472
 
 		/**
 		 * Called when select call indicates that socket holds new
@@ -532,14 +524,6 @@
 
 		int getCentraldNum ()
 		{
-<<<<<<< HEAD
-			priority = in_priority;
-		}
-
-		int getCentraldNum ()
-		{
-=======
->>>>>>> f80c6472
 			return centrald_num;
 		}
 
@@ -553,10 +537,6 @@
 		{
 			centrald_num = _centrald_num;
 		}
-<<<<<<< HEAD
-		int sendPriorityInfo ();
-=======
->>>>>>> f80c6472
 
 		/**
 		 * Que command on connection.
