/* 
 * libnova C++ extension.
 * Copyright (C) 2005-2007 Petr Kubanek <petr@kubanek.net>
 *
 * This program is free software; you can redistribute it and/or
 * modify it under the terms of the GNU General Public License
 * as published by the Free Software Foundation; either version 2
 * of the License, or (at your option) any later version.
 *
 * This program is distributed in the hope that it will be useful,
 * but WITHOUT ANY WARRANTY; without even the implied warranty of
 * MERCHANTABILITY or FITNESS FOR A PARTICULAR PURPOSE.  See the
 * GNU General Public License for more details.
 *
 * You should have received a copy of the GNU General Public License
 * along with this program; if not, write to the Free Software
 * Foundation, Inc., 59 Temple Place - Suite 330, Boston, MA  02111-1307, USA.
 */

#include "libnova_cpp.h"
#include "radecparser.h"
#include "rts2format.h"

// (this is in libnova_cpp.h) #include <math.h>
#include <iomanip>
#include <sstream>

double
timetFromJD (double JD)
{
	time_t t;
	ln_get_timet_from_julian (JD, &t);
	return t;
}


void
LibnovaRa::toHms (struct ln_hms *ra_hms)
{
	ln_deg_to_hms (ra, ra_hms);
}


void
LibnovaRa::fromHms (struct ln_hms *ra_hms)
{
	ra = ln_hms_to_deg (ra_hms);
}


void
LibnovaRa::flip ()
{
	ra = ln_range_degrees (ra + 180);
}

std::ostream & operator << (std::ostream & _os, LibnovaRa l_ra)
{
	if (formatPureNumbers (_os))
	{
		_os.setf (std::ios_base::fixed, std::ios_base::floatfield);
		_os.precision(6);
		_os << l_ra.ra;
		return _os;
	}

	if (isnan (l_ra.ra))
	{
		_os << std::setw (11) << "nan";
		return _os;
	}
	struct ln_hms ra_hms;
	l_ra.toHms (&ra_hms);
	char old_fill = _os.fill ('0');
	int old_precison = _os.precision (3);
	std::ios_base::fmtflags old_settings = _os.flags ();
	_os.setf (std::ios_base::fixed, std::ios_base::floatfield);
	_os
		<< std::setw (2) << ra_hms.hours << (formatSpaceDegSep (_os) ? " " : ":")
		<< std::setw (2) << ra_hms.minutes << (formatSpaceDegSep (_os) ? " " : ":")
		<< std::setw (6) << ra_hms.seconds;
	_os.setf (old_settings);
	_os.precision (old_precison);
	_os.fill (old_fill);
	return _os;
}


std::istream & operator >> (std::istream & _is, LibnovaRa & l_ra)
{
	struct ln_hms hms;
	_is >> hms.hours >> hms.minutes >> hms.seconds;
	l_ra.fromHms (&hms);
	return _is;
}


std::ostream & operator << (std::ostream & _os, LibnovaRaJ2000 l_ra)
{
	if (formatPureNumbers (_os))
	{
		_os.setf (std::ios_base::fixed, std::ios_base::floatfield);
		_os.precision (6);
		_os << l_ra.ra;
		return _os;
	}

	_os << l_ra.getRa () << " (" << LibnovaRa (l_ra) << ")";
	return _os;
}


std::ostream & operator << (std::ostream & _os, LibnovaHaM l_haM)
{
	if (formatPureNumbers (_os))
	{
		_os.setf (std::ios_base::fixed, std::ios_base::floatfield);
		_os.precision (6);
		_os << l_haM.ra;
		return _os;
	}

	struct ln_hms hms;
	l_haM.toHms (&hms);
	int old_precison = _os.precision (3);
	char old_fill = _os.fill ('0');
	_os << std::setw (2) << hms.hours << " "
		<< std::setw (6) << (hms.minutes + hms.seconds / 60.0);
	_os.fill (old_fill);
	_os.precision (old_precison);
	return _os;
}


std::istream & operator >> (std::istream & _is, LibnovaHaM & l_haM)
{
	struct ln_hms hms;
	_is >> hms.hours >> hms.seconds;
	hms.minutes = (unsigned short int) floor (hms.seconds);
	hms.seconds -= hms.minutes;
	hms.seconds *= 60.0;
	l_haM.fromHms (&hms);
	return _is;
}


std::ostream & operator << (std::ostream & _os, LibnovaRaComp l_ra)
{
	if (formatPureNumbers (_os))
	{
		_os.setf (std::ios_base::fixed, std::ios_base::floatfield);
		_os.precision (6);
		_os << l_ra.ra;
		return _os;
	}

	if (isnan (l_ra.ra))
	{
		_os << std::setw (6) << "nan";
		return _os;
	}
	struct ln_hms ra_hms;
	l_ra.toHms (&ra_hms);
	char old_fill = _os.fill ('0');
	int old_precison = _os.precision (3);
	std::ios_base::fmtflags old_settings = _os.flags ();
	_os.setf (std::ios_base::fixed, std::ios_base::floatfield);
	_os << std::setw (2) << ra_hms.hours
		<< std::setw (2) << ra_hms.minutes << std::setw (6) << ra_hms.seconds;
	_os.setf (old_settings);
	_os.precision (old_precison);
	_os.fill (old_fill);
	return _os;
}


void
LibnovaDeg::toDms (struct ln_dms *deg_dms)
{
	ln_deg_to_dms (deg, deg_dms);
}


void
LibnovaDeg::fromDms (struct ln_dms *deg_dms)
{
	deg = ln_dms_to_deg (deg_dms);
}


std::ostream & operator << (std::ostream & _os, LibnovaDeg l_deg)
{
	if (formatPureNumbers (_os))
	{
		_os.setf (std::ios_base::fixed, std::ios_base::floatfield);
		_os.precision (6);
		_os << l_deg.deg;
		return _os;
	}

	if (isnan (l_deg.deg))
	{
		_os << std::setw (13) << "nan";
		return _os;
	}
	struct ln_dms deg_dms;
	l_deg.toDms (&deg_dms);
	char old_fill = _os.fill ('0');
	int old_precison = _os.precision (2);
	std::ios_base::fmtflags old_settings = _os.flags ();
	_os.setf (std::ios_base::fixed, std::ios_base::floatfield);
	_os << (deg_dms.neg ? '-' : '+')
		<< std::setw (3) << deg_dms.degrees << " "
		<< std::setw (2) << deg_dms.minutes << " "
		<< std::setw (5) << deg_dms.seconds;
	_os.setf (old_settings);
	_os.precision (old_precison);
	_os.fill (old_fill);
	return _os;
}


/*
 * operator >>
 *
 * Behaves sensibly if given deg >= 360, min >= 60, sec >= 60
 */
std::istream & operator >> (std::istream & _is, LibnovaDeg & l_deg)
{
	double res = 0;
	bool neg = false;

	// divider for degrees conversion
	int unit = 1;
	// unfortuantelly we have to parse one by one
	while (_is.good ())
	{
		int next = _is.peek ();
		// ignore spaces..
		if (isspace (next) || next == ':')
		{
			_is.get ();
			continue;
		}
		if (next == '-' || next == '+')
		{
			if (unit == 1)
			{
				neg = (next == '-') ? true : false;
				_is.get ();
			}
			else
			{
				// it's beggingin of next deg..
				l_deg.fromNegDouble (neg, res);
				return _is;
			}
		}
		// otherwise, try to get number..
		double t_deg;
		_is >> t_deg;
		if (_is.fail ())
		{
			if (unit != 1 && (_is.eof ()))
			{
				l_deg.fromNegDouble (neg, res);
				return _is;
			}
			else
			{
				return _is;
			}
		}
		res += t_deg / unit;
		// seconds..
		if (unit == 3600)
		{
			l_deg.fromNegDouble (neg, res);
			return _is;
		}
		unit *= 60;
	}
	l_deg.fromNegDouble (neg, res);
	return _is;
}


std::ostream & operator << (std::ostream & _os, LibnovaDeg90 l_deg)
{
	if (formatPureNumbers (_os))
	{
		_os.setf (std::ios_base::fixed, std::ios_base::floatfield);
		_os.precision (6);
		_os << l_deg.deg;
		return _os;
	}

	if (isnan (l_deg.deg))
	{
		_os << std::setw (12) << "nan";
		return _os;
	}
	struct ln_dms deg_dms;
	l_deg.toDms (&deg_dms);
	char old_fill = _os.fill ('0');
	int old_precison = _os.precision (2);
	std::ios_base::fmtflags old_settings = _os.flags ();
	_os.setf (std::ios_base::fixed, std::ios_base::floatfield);
	_os << std::setw (1) << (deg_dms.neg ? '-' : '+')
		<< std::setw (2) << deg_dms.degrees << " "
		<< std::setw (2) << deg_dms.minutes << " "
		<< std::setw (5) << deg_dms.seconds;
	_os.setf (old_settings);
	_os.precision (old_precison);
	_os.fill (old_fill);
	return _os;
}


std::ostream & operator << (std::ostream & _os, LibnovaDeg360 l_deg)
{
	if (formatPureNumbers (_os))
	{
		_os.setf (std::ios_base::fixed, std::ios_base::floatfield);
		_os.precision (6);
		_os << l_deg.deg;
		return _os;
	}

	if (isnan (l_deg.deg))
	{
		_os << std::setw (11) << "nan";
		return _os;
	}
	struct ln_dms deg_dms;
	l_deg.toDms (&deg_dms);
	char old_fill = _os.fill ('0');
	int old_precison = _os.precision (2);
	std::ios_base::fmtflags old_settings = _os.flags ();
	_os.setf (std::ios_base::fixed, std::ios_base::floatfield);
	_os
		<< std::setw (3) << deg_dms.degrees << " "
		<< std::setw (2) << deg_dms.minutes << " "
		<< std::setw (5) << deg_dms.seconds;
	_os.setf (old_settings);
	_os.precision (old_precison);
	_os.fill (old_fill);
	return _os;
}


std::ostream & operator << (std::ostream & _os, LibnovaDeg180 l_deg)
{
	if (formatPureNumbers (_os))
	{
		_os.setf (std::ios_base::fixed, std::ios_base::floatfield);
		_os.precision (6);
		_os << l_deg.deg;
		return _os;
	}

	if (isnan (l_deg.deg))
	{
		_os << std::setw (11) << "nan";
		return _os;
	}
	struct ln_dms deg_dms;
	if (l_deg.deg > 180.0)
		l_deg.deg = l_deg.deg - 360.0;
	l_deg.toDms (&deg_dms);
	char old_fill = _os.fill ('0');
	int old_precison = _os.precision (2);
	std::ios_base::fmtflags old_settings = _os.flags ();
	_os.setf (std::ios_base::fixed, std::ios_base::floatfield);
	_os
		<< std::setw (1) << (deg_dms.neg ? '-' : '+')
		<< std::setw (3) << deg_dms.degrees << " "
		<< std::setw (2) << deg_dms.minutes << " "
		<< std::setw (5) << deg_dms.seconds;
	_os.setf (old_settings);
	_os.precision (old_precison);
	_os.fill (old_fill);
	return _os;
}


void
LibnovaDec::flip (struct ln_lnlat_posn *obs)
{
	if (obs->lat > 0)
		deg = 180 - deg;
	else
		deg = -180 - deg;
}


std::ostream & operator << (std::ostream & _os, LibnovaDec l_dec)
{
	if (formatPureNumbers (_os))
	{
		_os.setf (std::ios_base::fixed, std::ios_base::floatfield);
		_os.precision (6);
		_os << l_dec.deg;
		return _os;
	}

	if (isnan (l_dec.deg))
	{
		_os << std::setw (11) << "nan";
		return _os;
	}
	struct ln_dms deg_dms;
	l_dec.toDms (&deg_dms);
	char old_fill = _os.fill ('0');
	int old_precison = _os.precision (2);
	std::ios_base::fmtflags old_settings = _os.flags ();
	_os.setf (std::ios_base::fixed, std::ios_base::floatfield);
	_os << (deg_dms.neg ? '-' : '+')
		<< std::setw (2) << deg_dms.degrees << (formatSpaceDegSep (_os) ? " " : ":")
		<< std::setw (2) << deg_dms.minutes << (formatSpaceDegSep (_os) ? " " : ":")
		<< std::setw (5) << deg_dms.seconds;
	_os.setf (old_settings);
	_os.precision (old_precison);
	_os.fill (old_fill);
	return _os;
}


std::ostream & operator << (std::ostream & _os, LibnovaDecJ2000 l_dec)
{
	if (formatPureNumbers (_os))
	{
		_os.setf (std::ios_base::fixed, std::ios_base::floatfield);
		_os.precision (6);
		_os << l_dec.getDec ();
		return _os;
	}

	_os << l_dec.getDec () << " (" << LibnovaDec (l_dec) << ")";
	return _os;
}


std::ostream & operator << (std::ostream & _os, LibnovaDeg90Comp l_deg)
{
	if (formatPureNumbers (_os))
	{
		_os.setf (std::ios_base::fixed, std::ios_base::floatfield);
		_os.precision (6);
		_os << l_deg.deg;
		return _os;
	}

	if (isnan (l_deg.deg))
	{
		_os << std::setw (7) << "nan";
		return _os;
	}
	struct ln_dms deg_dms;
	l_deg.toDms (&deg_dms);
	char old_fill = _os.fill ('0');
	int old_precison = _os.precision (2);
	std::ios_base::fmtflags old_settings = _os.flags ();
	_os << (deg_dms.neg ? '-' : '+')
		<< std::setw (2) << deg_dms.degrees
		<< std::setw (2) << deg_dms.minutes
		<< std::setw (5) << deg_dms.seconds;
	_os.setf (old_settings);
	_os.precision (old_precison);
	_os.fill (old_fill);
	return _os;
}


std::ostream & operator << (std::ostream & _os, LibnovaDegArcMin l_deg)
{
	if (formatPureNumbers (_os))
	{
		_os.setf (std::ios_base::fixed, std::ios_base::floatfield);
		_os.precision (6);
		_os << l_deg.deg;
		return _os;
	}

	if (isnan (l_deg.deg))
	{
		_os << std::setw (11) << "nan";
		return _os;
	}
	struct ln_dms deg_dms;
	l_deg.toDms (&deg_dms);
	std::ios_base::fmtflags old_settings =
		_os.setf (std::ios_base::fixed, std::ios_base::floatfield);
	int old_precison = _os.precision (2);
	if (deg_dms.degrees == 0 && deg_dms.minutes == 0)
	{
		_os << "   " << (deg_dms.neg ? '-' : '+') << "0'";
	}
	else
	{
		_os << std::setw (5)
			<< std::showpos << ((deg_dms.neg ? -1 : 1) *
			(deg_dms.degrees * 60 +
			deg_dms.minutes)) << std::noshowpos << "'";
	}
	char old_fill = _os.fill ('0');
	_os << std::setw (5) << deg_dms.seconds;
	_os.fill (old_fill);
	_os.precision (old_precison);
	_os.setf (old_settings);
	return _os;
}


std::ostream & operator << (std::ostream & _os, LibnovaDegDist l_deg)
{
	if (formatPureNumbers (_os))
	{
		_os.setf (std::ios_base::fixed, std::ios_base::floatfield);
		_os.precision (6);
		_os << l_deg.deg;
		return _os;
	}

	if (isnan (l_deg.deg))
	{
		_os << std::setw (11) << "nan";
		return _os;
	}
	struct ln_dms deg_dms;
	l_deg.toDms (&deg_dms);
	int old_precison = _os.precision (2);
	std::ios_base::fmtflags old_settings = _os.flags ();
	_os.setf (std::ios_base::fixed, std::ios_base::floatfield);
	if (deg_dms.degrees == 0 && deg_dms.minutes == 0)
	{
		_os << "    0'";
	}
	else
	{
		_os << std::setw (5) << (deg_dms.degrees * 60 + deg_dms.minutes) << "'";
	}
	char old_fill = _os.fill ('0');
	_os << std::setw (5) << deg_dms.seconds;
	_os.setf (old_settings);
	_os.precision (old_precison);
	_os.fill (old_fill);
	return _os;
}


std::istream & operator >> (std::istream & _is, LibnovaDegDist & l_deg)
{
	double val;
	double out = 0;
	double step = 1;
	bool get_something = false;
	std::ostringstream * os = NULL;
	std::istringstream * is = NULL;
	while (1)
	{
		char peek_val = _is.peek ();
		if (isdigit (peek_val)
			|| peek_val == '.' || peek_val == '-' || peek_val == '+')
		{
			if (!os)
				os = new std::ostringstream ();
			(*os) << peek_val;
			_is.get ();
			continue;
		}
		switch (_is.peek ())
		{
			case 'h':
				step = 15;
			case ' ':
			case ':':
			case 'o':
			case 'd':
			case 'm':
			case 's':
				delete is;
				// eat character
				_is.get ();
				if (os)
				{
					is = new std::istringstream (os->str ());
					(*is) >> val;
				}
				else
				{
					continue;
				}
				get_something = true;
				delete os;
				os = NULL;
				break;
			default:
				if (get_something)
					l_deg.deg = out;
				return _is;
		}
		if (out == 0 && val < 0)
			step *= -1;
		out += val / step;
		step *= 60.0;
	}
}


void
LibnovaRaDec::flip (struct ln_lnlat_posn *obs)
{
	if (ra)
		ra->flip ();
	if (dec)
		dec->flip (obs);
}


int
LibnovaRaDec::parseString (const char *radec)
{
	int ret;
	double v_ra, v_dec;
	ret = parseRaDec (radec, v_ra, v_dec);
	if (ret)
		return ret;
	setRa (v_ra);
	setDec (v_dec);
	return ret;
}


std::ostream & operator << (std::ostream & _os, LibnovaRaDec l_radec)
{
	if (formatPureNumbers (_os))
	{
		_os.setf (std::ios_base::fixed, std::ios_base::floatfield);
		_os.precision (6);
		_os << l_radec.getRa () << " " << l_radec.getDec ();
		return _os;
	}

	if (l_radec.ra && l_radec.dec)
		_os << *(l_radec.ra) << " " << *(l_radec.dec);
	else
		_os << "nan nan";
	return _os;
}


std::istream & operator >> (std::istream & _is, LibnovaRaDec & l_radec)
{
	delete l_radec.ra;
	delete l_radec.dec;
	l_radec.ra = new LibnovaRa ();
	l_radec.dec = new LibnovaDec ();
	_is >> (*(l_radec.ra)) >> (*(l_radec.dec));
	return _is;
}


std::ostream & operator << (std::ostream & _os, LibnovaHrz l_hrz)
{
	if (formatPureNumbers (_os))
	{
		_os.setf (std::ios_base::fixed, std::ios_base::floatfield);
		_os.precision (6);
		_os << l_hrz.getAlt () << " " << l_hrz.getAz ();
		return _os;
	}

	if (l_hrz.alt && l_hrz.az)
		_os << *(l_hrz.alt) << " " << *(l_hrz.az);
	else
		_os << "nan nan";
	return _os;
}


std::ostream & operator << (std::ostream & _os, LibnovaDate l_date)
{
	char old_fill = _os.fill ('0');
	int old_precison = _os.precision (3);
	std::ios_base::fmtflags old_settings = _os.flags ();
	_os.setf (std::ios_base::fixed, std::ios_base::floatfield);
	_os << std::setw (4) << l_date.date.years << "/"
		<< std::setw (2) << l_date.date.months << "/"
		<< std::setw (2) << l_date.date.days << " "
		<< std::setw (2) << l_date.date.hours << ":"
		<< std::setw (2) << l_date.date.minutes << ":"
		<< std::setw (6) << l_date.date.seconds << " UT";
	_os.setf (old_settings);
	_os.precision (old_precison);
	_os.fill (old_fill);
	return _os;
}


std::istream & operator >> (std::istream & _is, LibnovaDate & l_date)
{
	char ch;
	_is >> l_date.date.years >> ch >> l_date.date.months >> ch >> l_date.date.
		days >> l_date.date.hours >> ch >> l_date.date.
		minutes >> ch >> l_date.date.seconds;
	return _is;
}


Rts2Night::Rts2Night (struct ln_date * ln_night, struct ln_lnlat_posn * obs)
{
	struct ln_date ln_tmp;
	// let's calculate time from..t_from will contains start of night
	// local 12:00 will be at ~ give time..
	ln_tmp = *ln_night;
	ln_tmp.hours = (int) ln_range_degrees (180.0 - obs->lng) / 15;
	ln_tmp.minutes = 0;
	ln_tmp.seconds = 0;
	ln_get_timet_from_julian (ln_get_julian_day (&ln_tmp), &from);
	to = from + 86400;
}


Rts2Night::Rts2Night (double JD, struct ln_lnlat_posn *obs)
{
	struct ln_date l_date;
	// let's calculate time from..t_from will contains start of night
	// local 12:00 will be at ~ give time..
	ln_get_date (JD, &l_date);
	l_date.hours = (int) ln_range_degrees (180.0 - obs->lng) / 15;
	l_date.minutes = 0;
	l_date.seconds = 0;
	JD = ln_get_julian_day (&l_date);
	ln_get_timet_from_julian (JD, &from);
	to = from + 86400;
}


std::ostream & operator << (std::ostream & _os, Rts2Night night)
{
	_os << LibnovaDate (night.getFrom ())
		<< " - " << LibnovaDate (night.getTo ());
	return _os;
}


std::ostream & operator << (std::ostream & _os, LibnovaPos l_pos)
{
	_os
		<< LibnovaDeg (l_pos.getLongitude ())
		<< (l_pos.getLongitude () > 0 ? " E," : " W,")
		<< LibnovaDeg90 (l_pos.getLatitude ())
		<< (l_pos.getLatitude () > 0 ? " N" : " S");
	return _os;
}

int epochtonum (char ch)
{
	if (ch >= '0' && ch <= '9')
		return ch - '0';
	if (ch >= 'A' && ch <= 'Z')
		return ch - 'A' + 10;
	return -1;
}


int LibnovaEllFromMPC (struct ln_ell_orbit *orbit, std::string &designation, const char *mpc)
{
	double H,G;
<<<<<<< HEAD
=======
	int nobs, opp;

>>>>>>> f80c6472
	std::string epoch_str;
	struct ln_date epoch;

	std::istringstream is (mpc);

	double M;

	is >> designation >> H >> G >> epoch_str >> M >> orbit->w >> orbit->omega
	  >> orbit->i >> orbit->e >> orbit->n >> orbit->a;

	if (is.fail ())
		return -1;
<<<<<<< HEAD
=======
	
	char reference[14];
	is.read (reference, 13);

	is >> nobs >> opp;
	if (is.fail ())
		return -1;

	char arc[11];
	is.read (arc, 10);

	double rms;
	is >> rms;

	if (is.fail ())
		return -1;
>>>>>>> f80c6472

	epoch.years = epochtonum (epoch_str[0]) * 100 + (epoch_str[1] - '0') * 10 + (epoch_str[2] - '0');
	epoch.months = epochtonum (epoch_str[3]);
	epoch.days = epochtonum (epoch_str[4]);
	epoch.hours = epoch.minutes = 0;
	epoch.seconds = 0;
		
	// caculate perigee passage..
	orbit->JD = ln_get_julian_day (&epoch) - M / orbit->n;

	return 0;
}<|MERGE_RESOLUTION|>--- conflicted
+++ resolved
@@ -768,11 +768,8 @@
 int LibnovaEllFromMPC (struct ln_ell_orbit *orbit, std::string &designation, const char *mpc)
 {
 	double H,G;
-<<<<<<< HEAD
-=======
 	int nobs, opp;
 
->>>>>>> f80c6472
 	std::string epoch_str;
 	struct ln_date epoch;
 
@@ -785,8 +782,6 @@
 
 	if (is.fail ())
 		return -1;
-<<<<<<< HEAD
-=======
 	
 	char reference[14];
 	is.read (reference, 13);
@@ -803,7 +798,6 @@
 
 	if (is.fail ())
 		return -1;
->>>>>>> f80c6472
 
 	epoch.years = epochtonum (epoch_str[0]) * 100 + (epoch_str[1] - '0') * 10 + (epoch_str[2] - '0');
 	epoch.months = epochtonum (epoch_str[3]);
