--- conflicted
+++ resolved
@@ -18,10 +18,7 @@
  */
 
 #include <math.h>
-<<<<<<< HEAD
-=======
 #include <string.h>
->>>>>>> f80c6472
 
 #include "rts2config.h"
 
@@ -42,8 +39,6 @@
 
 	getStringVector ("observatory", "required_devices", obs_requiredDevices);
 	getStringVector ("imgproc", "astrometry_devices", imgproc_astrometryDevices);
-
-	getStringVector ("observatory", "required_devices", obs_requiredDevices);
 
 	getString ("observatory", "que_path", obs_quePath, "%b/que/%c/%f");
 	getString ("observatory", "acq_path", obs_acqPath, "%b/acqusition/%t/%c/%f");
@@ -123,8 +118,6 @@
 	return getDouble (device, "minflux", minFlux);
 }
 
-<<<<<<< HEAD
-=======
 
 time_t
 Rts2Config::getNight ()
@@ -134,30 +127,10 @@
 	return getNight (tm_s->tm_year + 1900, tm_s->tm_mon + 1, tm_s->tm_mday);
 }
 
->>>>>>> f80c6472
 time_t
 Rts2Config::getNight (int year, int month, int day)
 {
 	struct tm _tm;
-<<<<<<< HEAD
-	_tm.tm_year = year - 1900;
-	_tm.tm_mon = month - 1;
-	_tm.tm_mday = day;
-	_tm.tm_hour = _tm.tm_min = _tm.tm_sec = 0;
-
-	std::string old_tz;
-	if (getenv("TZ"))
-	  old_tz = std::string (getenv ("TZ"));
-
-	setenv ("TZ", "UTC", 1);
-	time_t n = mktime (&_tm);
-	if (old_tz.length () > 0)
-		setenv ("TZ", old_tz.c_str(), 1);
-	else
-		unsetenv ("TZ");
-
-	return getNight (n);
-=======
 	static char p_tz[100];
 
 	_tm.tm_year = year - 1900;
@@ -186,5 +159,4 @@
 	putenv (p_tz);
 
 	return n;
->>>>>>> f80c6472
 }