--- conflicted
+++ resolved
@@ -406,13 +406,6 @@
 
 
 int
-<<<<<<< HEAD
-Rts2ConfigRaw::getStringVector (const char *section, const char *valueName, std::vector<std::string> & value)
-{
-	std::string valbuf;
-	int ret;
-	ret = getString (section, valueName, valbuf);
-=======
 Rts2ConfigRaw::getStringVector (const char *section, const char *valueName, std::vector<std::string> & value, bool verbose)
 {
 	std::string valbuf;
@@ -421,7 +414,6 @@
 	verboseEntry = verbose;
 	ret = getString (section, valueName, valbuf);
 	verboseEntry = oldVerbose;
->>>>>>> f80c6472
 	if (ret)
 		return ret;
 	value = SplitStr (valbuf, std::string (" "));
