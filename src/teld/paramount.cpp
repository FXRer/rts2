/* 
 * Driver for Paramount. You need ParaLib to make that work, please ask petr@kubanek.net
 * for details.
 * Copyright (C) 2007 Petr Kubanek <petr@kubanek.net>
 *
 * This program is free software; you can redistribute it and/or
 * modify it under the terms of the GNU General Public License
 * as published by the Free Software Foundation; either version 2
 * of the License, or (at your option) any later version.
 *
 * This program is distributed in the hope that it will be useful,
 * but WITHOUT ANY WARRANTY; without even the implied warranty of
 * MERCHANTABILITY or FITNESS FOR A PARTICULAR PURPOSE.  See the
 * GNU General Public License for more details.
 *
 * You should have received a copy of the GNU General Public License
 * along with this program; if not, write to the Free Software
 * Foundation, Inc., 59 Temple Place - Suite 330, Boston, MA  02111-1307, USA.
 */

#define DEBUG_EXTRA

#include "gem.h"
#include "model/telmodel.h"

#include "../utils/libnova_cpp.h"

#include <libmks3.h>
#include <iostream>
#include <fstream>
#include <vector>
#include <fcntl.h>

#define TEL_SLEW        0x00
#define TEL_FORCED_HOMING0  0x01
#define TEL_FORCED_HOMING1  0x02

#define RA_TICKS        11520000
#define DEC_TICKS       7500000

// park positions
#define PARK_AXIS0      0
#define PARK_AXIS1      0

typedef enum
{ T16, T32 }
para_t;

/**
 * Holds paramount constant values
 */
class ParaVal
{
	private:
		const char *name;
		para_t type;
		int id;

	public:
		ParaVal (const char *in_name, para_t in_type, int in_id)
		{
			name = in_name;
			type = in_type;
			id = in_id;
		}

		bool isName (std::string in_name)
		{
			return (name == in_name);
		}

		int writeAxis (std::ostream & _os, const MKS3Id & axis);
		int readAxis (std::istream & _is, const MKS3Id & axis);
};

int
ParaVal::writeAxis (std::ostream & _os, const MKS3Id & axis)
{
	CWORD16 val16;
	CWORD32 val32;
	int ret;
	_os << name << ": ";
	switch (type)
	{
		case T16:
			ret = _MKS3DoGetVal16 (axis, id, &val16);
			if (ret)
			{
				_os << "error" << std::endl;
				return -1;
			}
			_os << val16 << std::endl;
			break;
		case T32:
			ret = _MKS3DoGetVal32 (axis, id, &val32);
			if (ret)
			{
				_os << "error" << std::endl;
				return -1;
			}
			_os << val32 << std::endl;
			break;
	}
	return ret;
}


int
ParaVal::readAxis (std::istream & _is, const MKS3Id & axis)
{
	CWORD16 val16;
	CWORD32 val32;
	int ret;
	switch (type)
	{
		case T16:
			_is >> val16;
			if (_is.fail ())
				return -1;
			ret = _MKS3DoSetVal16 (axis, id, val16);
			break;
		case T32:
			_is >> val32;
			if (_is.fail ())
				return -1;
			ret = _MKS3DoSetVal32 (axis, id, val32);
			break;
	}
	return ret;
}


namespace rts2teld
{

class Paramount:public GEM
{
	private:
		MKS3Id axis0;
		MKS3Id axis1;
		const char *device_name;
		const char *paramount_cfg;

		bool setIndices;

		int ret0;
		int ret1;

		CWORD16 status0;
		CWORD16 status1;

		Rts2ValueInteger *statusRa;
		Rts2ValueInteger *statusDec;

		Rts2ValueBool *tracking;

		CWORD32 park_axis[2];

		int checkRetAxis (const MKS3Id & axis, int reta);
		int checkRet ();
		int updateStatus ();

		int loadModelFromFile ();

		int saveFlash ();

		std::vector < ParaVal > paramountValues;

		Rts2ValueLong *axRa;
		Rts2ValueLong *axDec;

		int saveAxis (std::ostream & os, const MKS3Id & axis);

		int moveState;

		// variables for tracking
		struct timeval track_start_time;
		struct timeval track_recalculate;
		struct timeval track_next;
		MKS3ObjTrackInfo *track0;
		MKS3ObjTrackInfo *track1;
	protected:
		virtual int init ();
		virtual int initValues ();

		virtual int processOption (int in_opt);
		virtual int isMoving ();
		virtual int isParking ();

		virtual int setValue (Rts2Value *oldValue, Rts2Value *newValue);

		virtual int updateLimits ();

		virtual void updateTrack ();

		// returns actual home offset
		virtual int getHomeOffset (int32_t & off);

		virtual int startResync ();
		virtual int endMove ();
		virtual int stopMove ();

		virtual int startPark ();
		virtual int endPark ();

		// save and load gemini informations
		virtual int saveModel ();
		virtual int loadModel ();
	public:
		Paramount (int in_argc, char **in_argv);
		virtual ~ Paramount (void);

		virtual int idle ();

		virtual int info ();
};

};

using namespace rts2teld;

int
Paramount::checkRetAxis (const MKS3Id & axis, int reta)
{
	const char *msg = NULL;
	messageType_t msg_type = MESSAGE_ERROR;
	switch (reta)
	{
		case COMM_OKPACKET:
			msg = "comm packet OK";
			msg_type = MESSAGE_DEBUG;
			break;
		case COMM_NOPACKET:
			msg = "comm no packet";
			break;
		case COMM_TIMEOUT:
			msg = "comm timeout (check cable!)";
			break;
		case COMM_COMMERROR:
			msg = "comm error";
			break;
		case COMM_BADCHAR:
			msg = "bad char at comm";
			break;
		case COMM_OVERRUN:
			msg = "comm overrun";
			break;
		case COMM_BADCHECKSUM:
			msg = "comm bad checksum";
			break;
		case COMM_BADLEN:
			msg = "comm bad message len";
			break;
		case COMM_BADCOMMAND:
			msg = "comm bad command";
			break;
		case COMM_INITFAIL:
			msg = "comm init fail";
			break;
		case COMM_NACK:
			msg = "comm not acknowledged";
			break;
		case COMM_BADID:
			msg = "comm bad id";
			break;
		case COMM_BADSEQ:
			msg = "comm bad sequence";
			break;
		case COMM_BADVALCODE:
			msg = "comm bad value code";
			break;

		case MAIN_WRONG_UNIT:
			msg = "main wrong unit";
			break;
		case MAIN_BADMOTORINIT:
			msg = "main bad motor init";
			break;
		case MAIN_BADMOTORSTATE:
			msg = "main bad motor state";
			break;
		case MAIN_BADSERVOSTATE:
			msg = "main bad servo state";
			break;
		case MAIN_SERVOBUSY:
			msg = "main servo busy";
			break;
		case MAIN_BAD_PEC_LENGTH:
			msg = "main bad pec lenght";
			break;
		case MAIN_AT_LIMIT:
			msg = "main at limit";
			break;
		case MAIN_NOT_HOMED:
			msg = "main not homed";
			break;
		case MAIN_BAD_POINT_ADD:
			msg = "main bad point add";
			break;

		case FLASH_PROGERR:
			msg = "flash program error";
			break;
			/*    case FLASH_ERASEERR:
				  msg = "flash erase error";
				  break; */
		case FLASH_TIMEOUT:
			msg = "flash timeout";
			break;
		case FLASH_CANT_OPEN_FILE:
			msg = "flash cannot open file";
			break;
		case FLASH_BAD_FILE:
			msg = "flash bad file";
			break;
		case FLASH_FILE_READ_ERR:
			msg = "flash file read err";
			break;
		case FLASH_BADVALID:
			msg = "flash bad value id";
			break;

		case MOTOR_OK:
			msg = "motor ok";
			msg_type = MESSAGE_DEBUG;
			break;
		case MOTOR_OVERCURRENT:
			msg = "motor over current";
			break;
		case MOTOR_POSERRORLIM:
			msg = "motor maximum position error exceeded";
			break;
		case MOTOR_STILL_ON:
			msg = "motor is on but command needs it at off state";
			break;
		case MOTOR_NOT_ON:
			msg = "motor off";
			break;
		case MOTOR_STILL_MOVING:
			msg = "motor still slewing but command needs it stopped";
			break;
	}
	if (msg && msg_type != MESSAGE_DEBUG)
		logStream (msg_type) << "Axis:" << axis.axisId << " " << msg << sendLog;
	return reta;
}


int
Paramount::checkRet ()
{
	int reta0, reta1;
	reta0 = checkRetAxis (axis0, ret0);
	reta1 = checkRetAxis (axis1, ret1);
	if (reta0 != MKS_OK || reta1 != MKS_OK)
		return -1;
	return 0;
}


int
Paramount::updateStatus ()
{
	CWORD16 old_status = status0;
	ret0 = MKS3StatusGet (axis0, &status0);
	if (status0 != old_status)
		logStream (MESSAGE_DEBUG) << "changed axis 0 state from " << std::hex << old_status << " to " << status0 << sendLog;
	statusRa->setValueInteger (status0);
	old_status = status1;
	ret1 = MKS3StatusGet (axis1, &status1);
	if (status1 != old_status)
		logStream (MESSAGE_DEBUG) << "changed axis 1 state from " << std::hex << old_status << " to " << status1 << sendLog;
	statusDec->setValueInteger (status1);
	return checkRet ();
}


int
Paramount::saveAxis (std::ostream & os, const MKS3Id & axis)
{
	int ret;
	CWORD16 pMajor, pMinor, pBuild;

	ret = MKS3VersionGet (axis, &pMajor, &pMinor, &pBuild);
	if (ret)
		return -1;

	os << "*********************** Axis "
		<< axis.axisId << (axis.axisId ? " (DEC)" : " (RA)")
		<< " Control version " << pMajor << "." << pMinor << "." << pBuild
		<< " ********************" << std::endl;

	for (std::vector < ParaVal >::iterator iter = paramountValues.begin ();
		iter != paramountValues.end (); iter++)
	{
		ret = (*iter).writeAxis (os, axis);
		if (ret)
			return -1;
	}
	return 0;
}


int
Paramount::getHomeOffset (int32_t & off)
{
	int ret;
	CWORD32 en0, pos0;

	ret = MKS3PosEncoderGet (axis0, &en0);
	if (ret != MKS_OK)
		return ret;
	ret = MKS3PosCurGet (axis0, &pos0);
	if (ret != MKS_OK)
		return ret;
	off = en0 - pos0;
	return 0;
}


int
Paramount::updateLimits ()
{
	int ret;
	ret = MKS3ConstsLimMinGet (axis0, &acMin);
	if (ret)
		return -1;
	ret = MKS3ConstsLimMaxGet (axis0, &acMax);
	if (ret)
		return -1;

	ret = MKS3ConstsLimMinGet (axis1, &dcMin);
	if (ret)
		return -1;
	ret = MKS3ConstsLimMaxGet (axis1, &dcMax);
	if (ret)
		return -1;
	return 0;
}


Paramount::Paramount (int in_argc, char **in_argv)
:GEM (in_argc, in_argv)
{
	createValue (tracking, "tracking", "if RA worm is enabled", false);
	tracking->setValueBool (true);

	createValue (axRa, "AXRA", "RA axis count", true);
	createValue (axDec, "AXDEC", "DEC axis count", true);

	createValue (statusRa, "status_ra", "RA axis status", false, RTS2_DT_HEX);
	createValue (statusDec, "status_dec", "DEC axis status", false, RTS2_DT_HEX);

	axis0.unitId = 0x64;
	axis0.axisId = 0;

	axis1.unitId = 0x64;
	axis1.axisId = 1;

	park_axis[0] = PARK_AXIS0;
	park_axis[1] = PARK_AXIS1;

	moveState = TEL_SLEW;

	ra_ticks = RA_TICKS;
	dec_ticks = DEC_TICKS;

	setIndices = false;

	device_name = "/dev/ttyS0";
	paramount_cfg = "/etc/rts2/paramount.cfg";
	addOption ('f', "device_name", 1, "device file (default /dev/ttyS0");
	addOption ('P', "paramount_cfg", 1,
		"paramount config file (default /etc/rts2/paramount.cfg");
	addOption ('R', "recalculate", 1,
		"track update interval in sec; < 0 to disable track updates; defaults to 1 sec");
	addOption ('t', "set indices", 0,
		"if we need to load indices as first operation");

	addOption ('D', "dec_park", 1, "DEC park position");
	// in degrees! 30 for south, -30 for north hemisphere
	// it's (lst - ra(home))
	// haZero and haCpd is handled in ::init, after we get latitude from config file
	haZero = -30.0;
	decZero = 0;

	// how many counts per degree
	haCpd = -32000.0;			 // - for N hemisphere, + for S hemisphere
	decCpd = -20883.33333333333;

	acMargin = 10000;

	timerclear (&track_start_time);
	timerclear (&track_recalculate);
	timerclear (&track_next);

	track_recalculate.tv_sec = 1;
	track_recalculate.tv_usec = 0;

	track0 = NULL;
	track1 = NULL;

	// apply all correction for paramount
	setCorrections (true, true, true);

	// int paramout values
	paramountValues.
		push_back (ParaVal ("Index angle", T16, CMD_VAL16_INDEX_ANGLE));
	paramountValues.push_back (ParaVal ("Base rate", T32, CMD_VAL32_BASERATE));
	paramountValues.
		push_back (ParaVal ("Maximum speed", T32, CMD_VAL32_SLEW_VEL));
	paramountValues.
		push_back (ParaVal ("Acceleration", T32, CMD_VAL32_SQRT_ACCEL));
	//  paramountValues.push_back (ParaVal ("Non-sidereal tracking rate" ));
	paramountValues.
		push_back (ParaVal
		("Minimum position limit", T32, CMD_VAL32_MIN_POS_LIM));
	paramountValues.
		push_back (ParaVal
		("Maximum position limit", T32, CMD_VAL32_MAX_POS_LIM));
	paramountValues.
		push_back (ParaVal ("Sensor (from sync)", T16, CMD_VAL16_HOME_SENSORS));
	paramountValues.
		push_back (ParaVal ("Guide", T32, CMD_VAL32_CONSTS_VEL_GUIDE));
	//  paramountValues.push_back (ParaVal ("Tics per revolution",
	paramountValues.push_back (ParaVal ("PEC ratio", T16, CMD_VAL16_PEC_RATIO));
	paramountValues.
		push_back (ParaVal
		("Maximum position error", T16, CMD_VAL16_ERROR_LIMIT));
	//  paramountValues.push_back (ParaVal ("Unit Id.",
	paramountValues.
		push_back (ParaVal ("EMF constants", T16, CMD_VAL16_EMF_FACTOR));
	paramountValues.
		push_back (ParaVal ("Home velocity high", T32, CMD_VAL32_HOMEVEL_HI));
	paramountValues.
		push_back (ParaVal ("Home velocity medium", T32, CMD_VAL32_HOMEVEL_MED));
	paramountValues.
		push_back (ParaVal ("Home velocity low", T32, CMD_VAL32_HOMEVEL_LO));
	paramountValues.
		push_back (ParaVal ("Home direction, sense", T16, CMD_VAL16_HOMEDIR));
	paramountValues.
		push_back (ParaVal
		("Home mode, required, Joystick, In-out-in", T16,
		CMD_VAL16_HOME_MODE));
	paramountValues.
		push_back (ParaVal ("Home index offset", T16, CMD_VAL16_HOME2INDEX));
	paramountValues.
		push_back (ParaVal ("PEC cutoff speed", T32, CMD_VAL32_PEC_CUT_SPEED));
	paramountValues.
		push_back (ParaVal ("Maximum voltage", T16, CMD_VAL16_MOTOR_VOLT_MAX));
	paramountValues.
		push_back (ParaVal ("Maximum gain", T16, CMD_VAL16_MOTOR_PROPORT_MAX));
	paramountValues.
		push_back (ParaVal ("Home sense 1", T16, CMD_VAL16_HOMESENSE1));
	paramountValues.
		push_back (ParaVal ("Home sense 2", T16, CMD_VAL16_HOMESENSE2));
	paramountValues.push_back (ParaVal ("Cur pos", T32, CMD_VAL32_CURPOS));
}


Paramount::~Paramount (void)
{
	delete track0;
	delete track1;
}


int
Paramount::processOption (int in_opt)
{
	double rec_sec;
	switch (in_opt)
	{
		case 'f':
			device_name = optarg;
			break;
		case 'P':
			paramount_cfg = optarg;
			break;
		case 'R':
			rec_sec = atof (optarg);
			track_recalculate.tv_sec = (int) rec_sec;
			track_recalculate.tv_usec =
				(int) ((rec_sec - track_recalculate.tv_sec) * USEC_SEC);
			break;
		case 't':
			setIndices = true;
			break;
		case 'D':
			park_axis[1] = atoi (optarg);
			break;
		default:
			return GEM::processOption (in_opt);
	}
	return 0;
}


int
Paramount::init ()
{
	CWORD16 motorState0, motorState1;
	CWORD32 pos0, pos1;
	int ret;
	int i;

	ret = GEM::init ();
	if (ret)
		return ret;

	Rts2Config *config = Rts2Config::instance ();
	ret = config->loadFile ();
	if (ret)
		return -1;

	telLongitude->setValueDouble (config->getObserver ()->lng);
	telLatitude->setValueDouble (config->getObserver ()->lat);

								 // south hemispehere
	if (telLatitude->getValueDouble () < 0)
	{
		// swap values which are opposite for south hemispehere
		haZero *= -1.0;
		haCpd *= -1.0;
	}

	ret = MKS3Init ((char *) device_name);
	if (ret)
		return -1;

	ret = updateLimits ();
	//	if (ret)
	//		return -1;

	if (setIndices)
	{
		ret = loadModel ();
		if (ret)
			return -1;
	}

	moveState = TEL_SLEW;

	ret0 = MKS3MotorOn (axis0);
	ret1 = MKS3MotorOn (axis1);
	checkRet ();

	ret0 = MKS3PosAbort (axis0);
	ret1 = MKS3PosAbort (axis1);
	checkRet ();

	// wait till it stop slew
	for (i = 0; i < 10; i++)
	{
		ret = updateStatus ();
		if (ret)
			return ret;
		ret0 = MKS3MotorStatusGet (axis0, &motorState0);
		ret1 = MKS3MotorStatusGet (axis1, &motorState1);
		ret = checkRet ();
		if (ret)
			return ret;
		if (!((motorState0 & MOTOR_SLEWING) || (motorState1 & MOTOR_SLEWING)))
			break;
		if ((motorState0 & MOTOR_POSERRORLIM)
			|| (motorState1 & MOTOR_POSERRORLIM))
		{
			ret0 = MKS3ConstsMaxPosErrorSet (axis0, 16000);
			ret1 = MKS3ConstsMaxPosErrorSet (axis1, 16000);
			ret = checkRet ();
			if (ret)
				return ret;
			i = 10;
			break;
		}
		sleep (1);
	}

	if (i == 10)
	{
		ret0 = MKS3PosCurGet (axis0, &pos0);
		ret1 = MKS3PosCurGet (axis1, &pos1);
		ret = checkRet ();
		if (ret)
			return ret;
		ret0 = MKS3PosTargetSet (axis0, pos0);
		ret1 = MKS3PosTargetSet (axis1, pos1);
		ret = checkRet ();
		//		if (ret)
		//			return ret;
	}

	ret0 = MKS3MotorOff (axis0);
	ret1 = MKS3MotorOff (axis1);
	ret = checkRet ();
	//	if (ret)
	//return ret;

	CWORD16 pMajor, pMinor, pBuild;
	ret = MKS3VersionGet (axis0, &pMajor, &pMinor, &pBuild);
	if (ret)
		return ret;
	snprintf (telType, 64, "Paramount %i %i %i", pMajor, pMinor, pBuild);

	return ret;
}


int
Paramount::initValues ()
{
	// ignore corrections bellow 5 arcsec
	setIgnoreCorrection (5/3600);
	return Telescope::initValues ();
}


void
Paramount::updateTrack ()
{
	double JD;
	struct ln_equ_posn corr_pos;
	return;

	gettimeofday (&track_next, NULL);
	if (track_recalculate.tv_sec < 0)
		return;
	timeradd (&track_next, &track_recalculate, &track_next);

	if (!track0 || !track1)
	{
		JD = ln_get_julian_from_sys ();

		getTarget (&corr_pos);
		startResync ();
		return;
	}
	double track_delta;
	CWORD32 ac, dc;
	MKS3ObjTrackStat stat0, stat1;

	track_delta =
		track_next.tv_sec - track_start_time.tv_sec + (track_next.tv_usec -
		track_start_time.tv_usec) /
		USEC_SEC;
	JD = ln_get_julian_from_timet (&track_next.tv_sec);
	JD += track_next.tv_usec / USEC_SEC / 86400.0;
	getTarget (&corr_pos);
	// calculate position at track_next time
	sky2counts (&corr_pos, ac, dc, JD, 0);

	#ifdef DEBUG_EXTRA
	logStream (MESSAGE_DEBUG) << "Track ac " << ac << " dc " << dc << " " <<
		track_delta << sendLog;
	#endif						 /* DEBUG_EXTRA */

	ret0 =
		MKS3ObjTrackPointAdd (axis0, track0,
		track_delta +
		track0->prevPointTimeTicks / track0->sampleFreq,
		(CWORD32) (ac + (track_delta * 10000)), &stat0);
	ret1 =
		MKS3ObjTrackPointAdd (axis1, track1,
		track_delta +
		track1->prevPointTimeTicks / track1->sampleFreq,
		(CWORD32) (dc + (track_delta * 10000)), &stat1);
	checkRet ();
}


int
Paramount::idle ()
{
//	struct timeval now;
	int32_t homeOff, ac = 0;
	int ret;
	// check if we aren't close to RA limit
	ret = MKS3PosCurGet (axis0, &ac);
	if (ret)
	{
		sleep (10);
		return Rts2Device::idle ();
	}
	ret = getHomeOffset (homeOff);
	if (ret)
	{
		sleep (10);
		return Rts2Device::idle ();
	}
	ac += homeOff;
	if (telLatitude->getValueDouble () < 0)
	{
		if ((ac + acMargin) > acMax)
			needStop ();
	}
	else
	{
		if ((ac - acMargin) < acMin)
			needStop ();
	}
	ret = updateStatus ();
	if (ret)
	{
		// give mount time to recover
		sleep (10);
		// don't check for move etc..
		return Rts2Device::idle ();
	}
	// if we need homing..
/*	if ((!(status0 & MOTOR_HOMED)) && (!(status0 & MOTOR_HOMING)))
	{
		logStream (MESSAGE_INFO) <<
			"Detected not homed axis0, force homing.. (axis0:" << status0 <<
			")" << sendLog;
		//startPark (NULL);
	}
	else if ((!(status1 & MOTOR_HOMED)) && (!(status1 & MOTOR_HOMING)))
	{
		logStream (MESSAGE_INFO) <<
			"Detected not homed axis1, force homing.. (axis1:" << status1 <<
			")" << sendLog;
		//startPark (NULL);
	} */
	// issue new track request..if needed and we aren't homing
	/*  if ((getState () & TEL_MASK_MOVING) == TEL_OBSERVING
		  && !(status0 & MOTOR_HOMING) && !(status0 & MOTOR_SLEWING)
		  && !(status1 & MOTOR_HOMING) && !(status1 & MOTOR_SLEWING))
		{
		  gettimeofday (&now, NULL);
		  if (timercmp (&track_next, &now, <))
		updateTrack ();
		} */
	// check for some critical stuff
	return GEM::idle ();
}


int
Paramount::info ()
{
	int32_t ac = 0, dc = 0;
	int ret;
	ret0 = MKS3PosCurGet (axis0, &ac);
	ret1 = MKS3PosCurGet (axis1, &dc);
	ret = checkRet ();
	if (ret)
		return ret;
	double t_telRa;
	double t_telDec;
	ret = counts2sky (ac, dc, t_telRa, t_telDec);
	setTelRa (t_telRa);
	setTelDec (t_telDec);
	axRa->setValueLong (ac);
	axDec->setValueLong (dc);
	if (ret)
		return ret;
	return GEM::info ();
}


int
Paramount::startResync ()
{
	int ret;
	CWORD32 ac = 0;
	CWORD32 dc = 0;

	delete track0;
	delete track1;

	track0 = NULL;
	track1 = NULL;

	ret = updateStatus ();
	if (ret)
		return -1;

	ret0 = MKS_OK;
	ret1 = MKS_OK;
	// when we are homing, we will move after home finish
	if (status0 & MOTOR_HOMING)
	{
		moveState = TEL_FORCED_HOMING0;
		return 0;
	}
	if (status1 & MOTOR_HOMING)
	{
		moveState = TEL_FORCED_HOMING1;
		return 0;
	}
	if ((status0 & MOTOR_SLEWING) || (status1 & MOTOR_SLEWING))
	{
		logStream (MESSAGE_DEBUG) << "Aborting move, as mount is slewing" << sendLog;
		if (status0 & MOTOR_SLEWING)
		{
			ret0 = MKS3PosAbort (axis0);
			MKS3MotorOff (axis0);
		}
		if (status1 & MOTOR_SLEWING)
		{
			ret1 = MKS3PosAbort (axis1);
			MKS3MotorOff (axis1);
		}
		sleep (2);
		ret = checkRet ();
		if (ret)
			return -1;
	}
	if ((status0 & MOTOR_OFF) || (status1 & MOTOR_OFF))
	{
		ret0 = MKS3MotorOn (axis0);
		ret1 = MKS3MotorOn (axis1);
		usleep (USEC_SEC / 10);
	}
	if (!(status0 & MOTOR_HOMED))
	{
		MKS3Home (axis0, 0);
		moveState |= TEL_FORCED_HOMING0;
	}
	if (!(status1 & MOTOR_HOMED))
	{
		MKS3Home (axis1, 1);
		moveState |= TEL_FORCED_HOMING1;
	}
	if (moveState & (TEL_FORCED_HOMING0 | TEL_FORCED_HOMING1))
	{
		setParkTimeNow ();
		logStream (MESSAGE_DEBUG) << "homing needed, aborting move command" << sendLog;
		return 0;
	}

	ret = checkRet ();
	if (ret)
	{
		return -1;
	}

	ret = sky2counts (ac, dc);
	if (ret)
	{
		return -1;
	}

	moveState = TEL_SLEW;

	#ifdef DEBUG_EXTRA
	logStream (MESSAGE_DEBUG) << "Paramount::startResync " << ac <<
		" " << dc << sendLog;
	#endif						 /* DEBUG_EXTRA */

	ret0 = MKS3PosTargetSet (axis0, (long) ac);
	ret1 = MKS3PosTargetSet (axis1, (long) dc);

	// if that's too far..home us
	if (ret0 == MAIN_AT_LIMIT)
	{
		ret0 = MKS3Home (axis0, 0);
		moveState |= TEL_FORCED_HOMING0;
		setParkTimeNow ();
	}
	if (ret1 == MAIN_AT_LIMIT)
	{
		ret1 = MKS3Home (axis1, 0);
		moveState |= TEL_FORCED_HOMING1;
		setParkTimeNow ();
	}
	return checkRet ();
}


int
Paramount::isMoving ()
{
	int ret;
	// we were called from idle loop
	if (moveState & (TEL_FORCED_HOMING0 | TEL_FORCED_HOMING1))
	{
		if ((status0 & MOTOR_HOMING) || (status1 & MOTOR_HOMING))
			return USEC_SEC / 10;
		moveState = TEL_SLEW;
		// re-move
		return startResync ();
	}
	// check axis state..
	if (status0 & SERVO_STATE_UN)
	{
		sleep (10);
		// switch motor off
		ret = MKS3MotorOff (axis0);
		sleep (10);
		ret = MKS3MotorOn (axis0);
		ret = MKS3Home (axis0, 0);
		moveState |= TEL_FORCED_HOMING0;
		setParkTimeNow ();
		return USEC_SEC / 10;
	}
	if (status1 & SERVO_STATE_UN)
	{
		sleep (10);
		// switch motor off
		ret = MKS3MotorOff (axis1);
		sleep (10);
		ret = MKS3MotorOn (axis1);
		ret = MKS3Home (axis1, 0);
		moveState |= TEL_FORCED_HOMING1;
		setParkTimeNow ();
		return USEC_SEC / 10;
	}
	if ((status0 & MOTOR_SLEWING) || (status1 & MOTOR_SLEWING))
		return USEC_SEC / 10;
	// we reached destination
	return -2;
}


int
Paramount::endMove ()
{
	int ret;
	//  int ret_track;
	ret0 = MKS3MotorOn (axis0);
	ret1 = MKS3MotorOn (axis1);
	ret = checkRet ();
	// init tracking structures
	gettimeofday (&track_start_time, NULL);
	timerclear (&track_next);
	/*  if (!track0)
		track0 = new MKS3ObjTrackInfo ();
	  if (!track1)
		track1 = new MKS3ObjTrackInfo ();
	  ret0 = MKS3ObjTrackInit (axis0, track0);
	  ret1 = MKS3ObjTrackInit (axis1, track1);
	  ret_track = checkRet ();
	  if (!ret_track)
		updateTrack ();
	#ifdef DEBUG_EXTRA
	  logStream(MESSAGE_DEBUG) << "Track init " << ret0 << " " << ret1 << sendLog;
	#endif // DEBUG_EXTRA */
	// 1 sec sleep to get time to settle down
	sleep (1);
	if (!ret)
		return GEM::endMove ();
	return ret;
}


int
Paramount::stopMove ()
{
	int ret;
	// if we issue startMove after abort, we will get to position after homing is performed
	if ((moveState & TEL_FORCED_HOMING0) || (moveState & TEL_FORCED_HOMING1))
		return 0;
	// check if we are homing..
	ret = updateStatus ();
	if (ret)
		return -1;
	if ((status0 & MOTOR_HOMING) || (status1 & MOTOR_HOMING))
		return 0;
	ret0 = MKS3PosAbort (axis0);
	ret1 = MKS3PosAbort (axis1);
	return checkRet ();
}


int
Paramount::startPark ()
{
	int ret;

	// if parking is currently going on, do not park again
	if (getState () & TEL_PARKING)
		return 0;

	delete track0;
	delete track1;

	track0 = NULL;
	track1 = NULL;

	ret0 = MKS3MotorOn (axis0);
	ret1 = MKS3MotorOn (axis1);
	ret = checkRet ();
	if (ret)
		return -1;

	if ((status0 & MOTOR_SLEWING) || (status1 & MOTOR_SLEWING))
	{
		if (status0 & MOTOR_SLEWING)
		{
			ret0 = MKS3PosAbort (axis0);
		}
		if (status1 & MOTOR_SLEWING)
		{
			ret0 = MKS3PosAbort (axis1);
		}
		if (ret)
			return -1;
	}

	ret0 = MKS3Home (axis0, 0);
	ret1 = MKS3Home (axis1, 0);
	moveState = TEL_FORCED_HOMING0 | TEL_FORCED_HOMING1;
	return checkRet ();
}


int
Paramount::isParking ()
{
	int ret;
	if (moveState & (TEL_FORCED_HOMING0 | TEL_FORCED_HOMING1))
	{
		if ((status0 & MOTOR_HOMING) || (status1 & MOTOR_HOMING))
			return USEC_SEC / 10;
		moveState = TEL_SLEW;
		// move to park position
		ret0 = MKS3PosTargetSet (axis0, park_axis[0]);
		ret1 = MKS3PosTargetSet (axis1, park_axis[1]);
		ret = updateStatus ();
		if (ret)
			return -1;
		return USEC_SEC / 10;
	}
	// home finished, only check if we get to proper position
	if ((status0 & MOTOR_SLEWING) || (status1 & MOTOR_SLEWING))
		return USEC_SEC / 10;
	return -2;
}


int
<<<<<<< HEAD
=======
Paramount::setValue (Rts2Value *oldValue, Rts2Value *newValue)
{
	if (oldValue == tracking)
	{
		if (((Rts2ValueBool * ) newValue)->getValueBool () == true)
			MKS3MotorOn (axis0);
		else
			MKS3MotorOff (axis0);
		return 0;

	}
	return Telescope::setValue (oldValue, newValue);
}

int
>>>>>>> f80c6472
Paramount::endPark ()
{
	int ret;
	ret = updateStatus ();
	if (ret)
		return -1;
	if (!(status0 & MOTOR_HOMED) || !(status1 & MOTOR_HOMED))
		return -1;
	ret0 = MKS3MotorOff (axis0);
	ret1 = MKS3MotorOff (axis1);
	return checkRet ();
}


int
Paramount::saveFlash ()
{
	CWORD16 data[4000];
	int file = open ("/etc/rts2/flash", O_CREAT | O_TRUNC);
	MKS3UserSpaceRead (axis0, 0, 4000, data);
	write (file, data, 4000 * sizeof (CWORD16));
	close (file);
	return 0;
}


int
Paramount::saveModel ()
{
	// dump Paramount stuff
	int ret;
	std::ofstream os (paramount_cfg);
	if (os.fail ())
		return -1;
	ret = saveAxis (os, axis0);
	if (ret)
		return -1;
	ret = saveAxis (os, axis1);
	if (ret)
		return -1;
	os.close ();
	return 0;
}


int
Paramount::loadModelFromFile ()
{
	std::string name;
	std::ifstream is (paramount_cfg);
	MKS3Id *used_axe = NULL;
	int axisId;
	int ret;

	if (is.fail ())
		return -1;
	while (!is.eof ())
	{
		is >> name;
		// find a comment, swap axis
		if (name.find ("**") == 0)
		{
			is >> name >> axisId;
			is.ignore (2000, is.widen ('\n'));
			if (is.fail ())
				return -1;
			switch (axisId)
			{
				case 0:
					used_axe = &axis0;
					break;
				case 1:
					used_axe = &axis1;
					break;
				default:
					return -1;
			}
		}
		else
		{
			// read until ":"
			while (true)
			{
				if (name.find (':') != name.npos)
					break;
				std::string name_ap;
				is >> name_ap;
				if (is.fail ())
					return 0;
				name = name + std::string (" ") + name_ap;
			}
			name = name.substr (0, name.size () - 1);
			// find value and load it
			for (std::vector < ParaVal >::iterator iter =
				paramountValues.begin (); iter != paramountValues.end ();
				iter++)
			{
				if ((*iter).isName (name))
				{
					if (!used_axe)
						return -1;
					// found value
					ret = (*iter).readAxis (is, *used_axe);
					if (ret)
					{
						logStream (MESSAGE_ERROR) << "Error setting value for "
							<< name << ", ret: " << ret << sendLog;
						return -1;
					}
					is.ignore (2000, is.widen ('\n'));
				}
			}
		}
	}
	return 0;
}


int
Paramount::loadModel ()
{
	int ret;

	ret = loadModelFromFile ();
	if (ret)
		return ret;

	ret0 = MKS3ConstsStore (axis0);
	ret1 = MKS3ConstsStore (axis1);
	ret = checkRet ();
	if (ret)
		return -1;

	ret0 = MKS3ConstsReload (axis0);
	ret1 = MKS3ConstsReload (axis1);
	ret = checkRet ();
	if (ret)
		return -1;
	return 0;
}


int
main (int argc, char **argv)
{
	Paramount device = Paramount (argc, argv);
	return device.run ();
}<|MERGE_RESOLUTION|>--- conflicted
+++ resolved
@@ -1130,8 +1130,6 @@
 
 
 int
-<<<<<<< HEAD
-=======
 Paramount::setValue (Rts2Value *oldValue, Rts2Value *newValue)
 {
 	if (oldValue == tracking)
@@ -1147,7 +1145,6 @@
 }
 
 int
->>>>>>> f80c6472
 Paramount::endPark ()
 {
 	int ret;
