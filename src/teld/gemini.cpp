--- conflicted
+++ resolved
@@ -30,10 +30,7 @@
 #include "hms.h"
 #include "../utils/rts2connserial.h"
 #include "../utils/rts2config.h"
-<<<<<<< HEAD
-=======
 #include "../utils/utilsfunc.h"
->>>>>>> f80c6472
 
 #define RATE_SLEW                'S'
 #define RATE_FIND                'M'
