--- conflicted
+++ resolved
@@ -26,18 +26,12 @@
 namespace rts2sensord
 {
 
-<<<<<<< HEAD
-namespace rts2sensord
-{
-
-=======
 /**
  * Provides basic GPIB functionalities. Should be used by all GPIB enabled
  * devices to facilite communication over GPIB bus.
  *
  * @author Petr Kubanek <petr@kubanek.net>
  */
->>>>>>> f80c6472
 class Gpib:public Sensor
 {
 	public:
@@ -45,11 +39,6 @@
 		virtual ~ Gpib (void);
 
 	protected:
-<<<<<<< HEAD
-		int gpibWrite (const char *buf);
-		int gpibRead (void *buf, int blen);
-		int gpibWriteRead (const char *buf, char *val, int blen = 50);
-=======
 		void gpibWrite (const char *cmd) { connGpib->gpibWrite (cmd); }
 		void gpibRead (void *reply, int &blen) { connGpib->gpibRead (reply, blen); }
 		void gpibWriteRead (const char *cmd, char *reply, int blen) { connGpib->gpibWriteRead (cmd, reply, blen); }
@@ -73,7 +62,6 @@
 		void readValue (const char *subsystem, std::list < Rts2Value * >&vals, int prefix_num) { connGpib->readValue (subsystem, vals, prefix_num); }
 
 		void readValue (const char *buf, Rts2ValueString * val) { connGpib->readValue (buf, val); }
->>>>>>> f80c6472
 
 		void readValue (const char *buf, Rts2ValueDouble * val) { connGpib->readValue (buf, val); }
 
@@ -98,17 +86,5 @@
 		ConnGpib *connGpib;
 };
 
-<<<<<<< HEAD
-		void setPad (int in_pad)
-		{
-			pad = in_pad;
-		}
-	public:
-		Gpib (int in_argc, char **in_argv);
-		virtual ~ Gpib (void);
-};
-
-=======
->>>>>>> f80c6472
 };
 #endif		 /* !__RTS2_SENSOR_GPIB__ */