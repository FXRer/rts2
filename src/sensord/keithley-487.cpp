/* 
 * Driver for Keithley 487 picoAmpermeter.
 * Copyright (C) 2008-2009 Petr Kubanek <petr@kubanek.net>
 *
 * This program is free software; you can redistribute it and/or
 * modify it under the terms of the GNU General Public License
 * as published by the Free Software Foundation; either version 2
 * of the License, or (at your option) any later version.
 *
 * This program is distributed in the hope that it will be useful,
 * but WITHOUT ANY WARRANTY; without even the implied warranty of
 * MERCHANTABILITY or FITNESS FOR A PARTICULAR PURPOSE.  See the
 * GNU General Public License for more details.
 *
 * You should have received a copy of the GNU General Public License
 * along with this program; if not, write to the Free Software
 * Foundation, Inc., 59 Temple Place - Suite 330, Boston, MA  02111-1307, USA.
 */

#include "sensorgpib.h"

<<<<<<< HEAD
=======
#include "../utils/error.h"

>>>>>>> f80c6472
namespace rts2sensord
{

struct keithG4Header
{
	// header
	char type1;
	char type2;
	char reserved;
	char instrset;
	int16_t bytecount;
};

class Keithley487:public Gpib
{
	private:
		Rts2ValueFloat * curr;
		Rts2ValueBool *sourceOn;
		Rts2ValueDoubleMinMax *voltage;
		Rts2ValueSelection *zeroCheck;
	protected:
		virtual int init ();
		virtual int info ();
		virtual int setValue (Rts2Value * old_value, Rts2Value * new_value);
	public:
		Keithley487 (int argc, char **argv);
};

};

using namespace rts2sensord;
<<<<<<< HEAD

Keithley487::Keithley487 (int argc,char **argv):Gpib (argc, argv)
{
	setPad (23);
=======
>>>>>>> f80c6472

Keithley487::Keithley487 (int argc,char **argv):Gpib (argc, argv)
{
	createValue (curr, "CURRENT", "Measured current", true, RTS2_VWHEN_BEFORE_END, 0, false);
	createValue (sourceOn, "ON", "If voltage source is switched on", true);
	createValue (voltage, "VOLTAGE", "Voltage level", true);

	voltage->setValueDouble (0);
	voltage->setMin (-70);
	voltage->setMax (0);

	createValue (zeroCheck, "ZERO_CHECK", "Zero check on/off", true);
	zeroCheck->addSelVal ("off");
	zeroCheck->addSelVal ("on, no correction");
	zeroCheck->addSelVal ("on, with correction");
}


int
Keithley487::init ()
{
	int ret;
	ret = Gpib::init ();
	if (ret)
		return ret;
	// binary for Intel
	try
	{
		gpibWrite ("G4C0X");
	}
	catch (rts2core::Error er)
	{
		logStream (MESSAGE_ERROR) << er << sendLog;
		return -1;
	}
	return 0;
}


int
Keithley487::info ()
{
	struct
	{
		struct keithG4Header header;
		char value[4];
	} oneShot;
	try
	{
		int blen = 10;
		gpibWrite ("N1T5X");
		gpibRead (&oneShot, blen);
	
		// scale properly..
		curr->setValueFloat (*((float *) (&(oneShot.value))) * 1e+12);
	}
	catch (rts2core::Error er)
	{
		logStream (MESSAGE_ERROR) << er << sendLog;
		return -1;
	}

<<<<<<< HEAD
	// scale properly..
	curr->setValueFloat (*((float *) (&(oneShot.value))) * 1e+12);

=======
>>>>>>> f80c6472
	return Gpib::info ();
}


<<<<<<< HEAD
int
Keithley487::setValue (Rts2Value * old_value,
Rts2Value * new_value)
=======
int Keithley487::setValue (Rts2Value * old_value, Rts2Value * new_value)
>>>>>>> f80c6472
{
	char buf[50];
	try
	{
		if (old_value == sourceOn)
		{
			// operate..
			strcpy (buf, "O0X");
			if (((Rts2ValueBool *) new_value)->getValueBool ())
				buf[1] = '1';
			gpibWrite (buf);
			return 0;
		}
		if (old_value == voltage)
		{
			snprintf (buf, 50, "V%f,%iX", new_value->getValueFloat (), fabs (new_value->getValueFloat ()) > 50 ? 1 : 0);
			gpibWrite (buf);
			return 0;
		}
		if (old_value == zeroCheck)
		{
			snprintf (buf, 50, "C%iX", new_value->getValueInteger ());
			gpibWrite (buf);
			return 0;
		}
	}
	catch (rts2core::Error er)
	{
		logStream (MESSAGE_ERROR) << er << sendLog;
		return -1;
	}
	return Gpib::setValue (old_value, new_value);
}


int
main (int argc, char **argv)
{
	Keithley487 device = Keithley487 (argc, argv);
	return device.run ();
}<|MERGE_RESOLUTION|>--- conflicted
+++ resolved
@@ -19,11 +19,8 @@
 
 #include "sensorgpib.h"
 
-<<<<<<< HEAD
-=======
 #include "../utils/error.h"
 
->>>>>>> f80c6472
 namespace rts2sensord
 {
 
@@ -55,13 +52,6 @@
 };
 
 using namespace rts2sensord;
-<<<<<<< HEAD
-
-Keithley487::Keithley487 (int argc,char **argv):Gpib (argc, argv)
-{
-	setPad (23);
-=======
->>>>>>> f80c6472
 
 Keithley487::Keithley487 (int argc,char **argv):Gpib (argc, argv)
 {
@@ -124,23 +114,11 @@
 		return -1;
 	}
 
-<<<<<<< HEAD
-	// scale properly..
-	curr->setValueFloat (*((float *) (&(oneShot.value))) * 1e+12);
-
-=======
->>>>>>> f80c6472
 	return Gpib::info ();
 }
 
 
-<<<<<<< HEAD
-int
-Keithley487::setValue (Rts2Value * old_value,
-Rts2Value * new_value)
-=======
 int Keithley487::setValue (Rts2Value * old_value, Rts2Value * new_value)
->>>>>>> f80c6472
 {
 	char buf[50];
 	try
