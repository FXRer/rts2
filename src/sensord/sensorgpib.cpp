--- conflicted
+++ resolved
@@ -19,88 +19,12 @@
 
 #include "sensorgpib.h"
 
-<<<<<<< HEAD
-using namespace rts2sensord;
-
-int
-Gpib::gpibWrite (const char *buf)
-{
-	int ret;
-	ret = ibwrt (gpib_dev, buf, strlen (buf));
-	#ifdef DEBUG_EXTRA
-	logStream (MESSAGE_DEBUG) << "write " << buf << sendLog;
-	#endif
-	if (ret & ERR)
-	{
-		logStream (MESSAGE_ERROR) << "error writing " << buf << sendLog;
-		return -1;
-	}
-	return 0;
-}
-
-
-int
-Gpib::gpibRead (void *buf, int blen)
-{
-	int ret;
-	ret = ibrd (gpib_dev, buf, blen);
-	if (ret & ERR)
-	{
-		logStream (MESSAGE_ERROR) << "error reading " << buf << " " << ret <<
-			sendLog;
-		return -1;
-	}
-	#ifdef DEBUG_EXTRA
-	logStream (MESSAGE_DEBUG) << "dev " << gpib_dev << " read '" << (char *) buf
-		<< "' ret " << ret << sendLog;
-	#endif
-	return 0;
-}
-
-
-int
-Gpib::gpibWriteRead (const char *buf, char *val, int blen)
-{
-	int ret;
-	ret = ibwrt (gpib_dev, buf, strlen (buf));
-	if (ret & ERR)
-	{
-		logStream (MESSAGE_ERROR) << "error writing " << buf << " " << ret <<
-			sendLog;
-		return -1;
-	}
-	#ifdef DEBUG_EXTRA
-	logStream (MESSAGE_DEBUG) << "dev " << gpib_dev << " write " << buf <<
-		" ret " << ret << sendLog;
-	#endif
-	*val = '\0';
-	ret = ibrd (gpib_dev, val, blen);
-	val[ibcnt] = '\0';
-	if (ret & ERR)
-	{
-		logStream (MESSAGE_ERROR) << "error reading reply from " << buf <<
-			", readed " << val << " " << ret << sendLog;
-		return -1;
-	}
-	#ifdef DEBUG_EXTRA
-	logStream (MESSAGE_DEBUG) << "dev " << gpib_dev << " read " << val <<
-		" ret " << ret << sendLog;
-	#endif
-	return 0;
-}
-=======
 #include "conngpiblinux.h"
 #include "conngpibenet.h"
->>>>>>> f80c6472
 
 using namespace rts2sensord;
 
-<<<<<<< HEAD
-int
-Gpib::gpibWaitSRQ ()
-=======
 void Gpib::writeValue (const char *name, Rts2Value *value)
->>>>>>> f80c6472
 {
 	std::ostringstream _os;
 	_os << name << " ";
@@ -115,13 +39,7 @@
 	gpibWrite (_os.str ().c_str ());
 }
 
-<<<<<<< HEAD
-
-int
-Gpib::processOption (int in_opt)
-=======
 int Gpib::processOption (int _opt)
->>>>>>> f80c6472
 {
 	switch (_opt)
 	{
@@ -141,12 +59,7 @@
 }
 
 
-<<<<<<< HEAD
-int
-Gpib::init ()
-=======
 int Gpib::init ()
->>>>>>> f80c6472
 {
 	int ret;
 	ret = Sensor::init ();
@@ -186,11 +99,7 @@
 }
 
 
-<<<<<<< HEAD
-Gpib::Gpib (int argc, char **argv):Rts2DevSensor (argc, argv)
-=======
 Gpib::Gpib (int argc, char **argv):Sensor (argc, argv)
->>>>>>> f80c6472
 {
 	minor = 0;
 	pad = -1;
