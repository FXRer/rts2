--- conflicted
+++ resolved
@@ -36,19 +36,12 @@
 	if (ret)
 		return ret;
 	// try to parse MPC string..
-<<<<<<< HEAD
-	return orbitFromMPC (getTargetInfo ());
-=======
 	return LibnovaEllFromMPC (&orbit, designation, getTargetInfo ());
->>>>>>> f80c6472
 }
 
 int
 EllTarget::orbitFromMPC (const char *mpc)
 {
-<<<<<<< HEAD
-	return LibnovaEllFromMPC (&orbit, designation, mpc);
-=======
 	int ret;
 	ret = LibnovaEllFromMPC (&orbit, designation, mpc);
 	if (ret)
@@ -57,7 +50,6 @@
 	setTargetInfo (mpc);
 	setTargetType (TYPE_ELLIPTICAL);
 	return ret;
->>>>>>> f80c6472
 }
 
 
