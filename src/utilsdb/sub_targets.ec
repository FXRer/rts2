--- conflicted
+++ resolved
@@ -186,198 +186,7 @@
 }
 
 
-<<<<<<< HEAD
-PossibleDarks::PossibleDarks (DarkTarget *in_target, const char *in_deviceName)
-{
-	deviceName = new char [strlen (in_deviceName) + 1];
-	strcpy (deviceName, in_deviceName);
-	target = in_target;
-}
-
-
-PossibleDarks::~PossibleDarks ()
-{
-	delete[] deviceName;
-	dark_exposures.clear ();
-}
-
-
-void
-PossibleDarks::addDarkExposure (float exp)
-{
-	std::list < float >::iterator dark_iter;
-	for (dark_iter = dark_exposures.begin (); dark_iter != dark_exposures.end (); dark_iter++)
-	{
-		if (*dark_iter == exp)
-			return;
-	}
-	dark_exposures.push_back (exp);
-}
-
-
-int
-PossibleDarks::defaultDark ()
-{
-	std::string dark_exps;
-	char *tmp_c;
-	const char *tmp_s;
-	float exp;
-	int ret;
-
-	Rts2Config *config;
-	config = Rts2Config::instance ();
-	ret = config->getString (deviceName, "darks", dark_exps);
-	if (ret)
-	{
-		return 0;
-	}
-	// get the getCalledNum th observation
-	// count how many exposures are in dark list..
-	tmp_s = dark_exps.c_str ();
-	while (*tmp_s)
-	{
-		// skip blanks..
-		while (*tmp_s && (isspace (*tmp_s) || *tmp_s == '\t'))
-			tmp_s++;
-		if (!*tmp_s)
-			break;
-		exp = strtod (tmp_s, &tmp_c);
-		if (tmp_s == tmp_c)
-		{
-			// error occured
-			logStream (MESSAGE_ERROR) << "PossibleDarks::defaultDark invalid entry" << sendLog;
-		}
-		else
-		{
-			// test if it exists..
-			addDarkExposure (exp);
-		}
-		tmp_s = tmp_c;
-		if (!*tmp_s)
-			break;
-		tmp_s++;
-	}
-	if (dark_exposures.size () == 0)
-		dark_exposures.push_back (17);
-	return 0;
-}
-
-
-int
-PossibleDarks::dbDark ()
-{
-	EXEC SQL BEGIN DECLARE SECTION;
-		// cannot use DEVICE_NAME_SIZE, as some versions of ecpg complains about it
-		VARCHAR d_camera_name[50];
-		float d_img_exposure;
-		int d_dark_count;
-	EXEC SQL END DECLARE SECTION;
-
-	strncpy (d_camera_name.arr, deviceName, DEVICE_NAME_SIZE);
-	d_camera_name.len = strlen (deviceName);
-
-	// find which dark image we should optimally take..
-
-	EXEC SQL DECLARE dark_target CURSOR FOR
-		SELECT
-			img_exposure,
-			(SELECT
-		count (*)
-		FROM
-			darks
-		WHERE
-			darks.camera_name = images.camera_name
-		AND now () - dark_date < '18 hour'
-			) AS dark_count
-		FROM
-			images,
-			darks
-		WHERE
-			images.camera_name = :d_camera_name
-		AND now () - img_date < '1 day'
-		AND now () - dark_date < '1 day'
-		AND dark_exposure = img_exposure
-		GROUP BY
-			img_exposure,
-			images.camera_name
-		UNION
-		SELECT
-			img_exposure,
-			0
-		FROM
-			images
-		WHERE
-			images.camera_name = :d_camera_name
-		AND now () - img_date < '1 day'
-		AND NOT EXISTS (SELECT *
-		FROM
-			darks
-		WHERE
-			darks.camera_name = images.camera_name
-		AND dark_exposure = img_exposure
-		AND now () - dark_date < '1 day'
-			)
-			ORDER BY
-			img_exposure DESC,
-			dark_count DESC;
-	EXEC SQL OPEN dark_target;
-	if (sqlca.sqlcode)
-	{
-		target->logMsgDb ("PossibleDarks::getDb cannot open cursor dark_target, get default 10 sec darks",
-			(sqlca.sqlcode == ECPG_NOT_FOUND) ? MESSAGE_DEBUG : MESSAGE_ERROR);
-		EXEC SQL CLOSE dark_target;
-		return defaultDark ();
-	}
-	while (true)
-	{
-		EXEC SQL FETCH next FROM dark_target INTO
-				:d_img_exposure,
-				:d_dark_count;
-		if (sqlca.sqlcode)
-		{
-			EXEC SQL CLOSE dark_target;
-			EXEC SQL ROLLBACK;
-			if (dark_exposures.size () == 0)
-			{
-				target->logMsgDb ("PossibleDarks::getDb cannot get entry for darks (will use only defaults)", MESSAGE_DEBUG);
-			}
-			break;
-		}
-		addDarkExposure (d_img_exposure);
-	}
-	// add default darks..
-	defaultDark ();
-	return 0;
-}
-
-
-int
-PossibleDarks::getScript (std::string &buf)
-{
-	std::list <float>::iterator dark_exp;
-	if (dark_exposures.size () == 0)
-	{
-		dbDark ();
-	}
-	std::ostringstream _os;
-	for (dark_exp = dark_exposures.begin (); dark_exp != dark_exposures.end (); dark_exp++)
-	{
-		float dark_ex = *dark_exp;
-		_os << "D " << dark_ex << ' ';
-	}
-	buf = _os.str ();
-	return 0;
-}
-
-
-int
-PossibleDarks::isName (const char *in_deviceName)
-{
-	return !strcmp (in_deviceName, deviceName);
-}
-=======
 //	ret = config->getString (deviceName, "darks", dark_exps);
->>>>>>> f80c6472
 
 
 DarkTarget::DarkTarget (int in_tar_id, struct ln_lnlat_posn *in_obs): Target (in_tar_id, in_obs)
@@ -977,17 +786,10 @@
 	switch (modelStepType)
 	{
 		case -2:
-<<<<<<< HEAD
-			hrz_poz.az = 360 * ((double) random () / RAND_MAX);
-			hrz_poz.alt = 0;
-			m_alt = (88 - Rts2Config::instance ()->getObjectChecker ()->getHorizonHeight (&hrz_poz, 0));
-			hrz_poz.alt = m_alt * ((double) random () / RAND_MAX);
-=======
 			hrz_poz.az = 360 * random_num ();
 			hrz_poz.alt = 0;
 			m_alt = (88 - Rts2Config::instance ()->getObjectChecker ()->getHorizonHeight (&hrz_poz, 0));
 			hrz_poz.alt = m_alt * random_num ();
->>>>>>> f80c6472
 			hrz_poz.alt = ln_rad_to_deg (asin (hrz_poz.alt / m_alt));
 			if (!isAboveHorizon (&hrz_poz))
 				hrz_poz.alt = Rts2Config::instance ()->getObjectChecker ()->getHorizonHeight (&hrz_poz, 0) + 2;
