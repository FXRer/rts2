--- conflicted
+++ resolved
@@ -501,13 +501,7 @@
 	if (currentTarget && currentTarget->moveWasStarted ())
 		currentTarget->moveFailed ();
 	Rts2DevClientTelescopeImage::moveFailed (status);
-<<<<<<< HEAD
-	// move failed, either because of priority change, or because device failure
-	if (havePriority ())
-		getMaster ()->postEvent (new Rts2Event (EVENT_MOVE_FAILED, (void *) &status));
-=======
 	getMaster ()->postEvent (new Rts2Event (EVENT_MOVE_FAILED, (void *) &status));
->>>>>>> f80c6472
 }
 
 
