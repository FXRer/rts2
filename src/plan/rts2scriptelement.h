/*
 * Script element.
 * Copyright (C) 2005-2008 Petr Kubanek <petr@kubanek.net>
 *
 * This program is free software; you can redistribute it and/or
 * modify it under the terms of the GNU General Public License
 * as published by the Free Software Foundation; either version 2
 * of the License, or (at your option) any later version.
 *
 * This program is distributed in the hope that it will be useful,
 * but WITHOUT ANY WARRANTY; without even the implied warranty of
 * MERCHANTABILITY or FITNESS FOR A PARTICULAR PURPOSE.  See the
 * GNU General Public License for more details.
 *
 * You should have received a copy of the GNU General Public License
 * along with this program; if not, write to the Free Software
 * Foundation, Inc., 59 Temple Place - Suite 330, Boston, MA  02111-1307, USA.
 */

#ifndef __RTS2_SCRIPTELEMENT__
#define __RTS2_SCRIPTELEMENT__

#include "operands.h"
#include "rts2script.h"
#include "rts2spiral.h"
#include "../writers/rts2image.h"
#include "../utils/rts2object.h"
#include "../utils/rts2block.h"

#include "status.h"

#define EVENT_PRECISION_REACHED   RTS2_LOCAL_EVENT + 250

#define EVENT_MIRROR_SET          RTS2_LOCAL_EVENT + 251
#define EVENT_MIRROR_FINISH       RTS2_LOCAL_EVENT + 252

#define EVENT_ACQUIRE_START       RTS2_LOCAL_EVENT + 253
#define EVENT_ACQUIRE_WAIT        RTS2_LOCAL_EVENT + 254
#define EVENT_ACQUIRE_QUERY       RTS2_LOCAL_EVENT + 255

// send some signal to other device..so they will
// know that something is going on
#define EVENT_SIGNAL              RTS2_LOCAL_EVENT + 256

#define EVENT_SIGNAL_QUERY        RTS2_LOCAL_EVENT + 257

// send when data we received
#define EVENT_STAR_DATA           RTS2_LOCAL_EVENT + 258

#define EVENT_ADD_FIXED_OFFSET    RTS2_LOCAL_EVENT + 259

// guiding data available
#define EVENT_GUIDING_DATA        RTS2_LOCAL_EVENT + 260
// ask for acquire state..
#define EVENT_GET_ACQUIRE_STATE   RTS2_LOCAL_EVENT + 261

/**
 * Helper class for EVENT_ACQUIRE_QUERY
 */
class AcquireQuery
{
	public:
		int tar_id;
		int count;
		AcquireQuery (int in_tar_id)
		{
			tar_id = in_tar_id;
			count = 0;
		}
};

class Rts2Script;

/**
 * This class defines one element in script, which is equal to one command in script.
 *
 * @author Petr Kubanek <pkubanek@asu.cas.cz>
 */
class Rts2ScriptElement:public Rts2Object
{
	private:
		int startPos;
		int len;
		struct timeval nextIdle;
		struct timeval idleTimeout;
	protected:
		Rts2Script * script;
		virtual void getDevice (char new_device[DEVICE_NAME_SIZE]);
	public:
		Rts2ScriptElement (Rts2Script * in_script);
		virtual ~ Rts2ScriptElement (void);
		virtual int defnextCommand (Rts2DevClient * client,
			Rts2Command ** new_command,
			char new_device[DEVICE_NAME_SIZE]);
		virtual int nextCommand (Rts2DevClientCamera * camera,
			Rts2Command ** new_command,
			char new_device[DEVICE_NAME_SIZE]);
		virtual int nextCommand (Rts2DevClientPhot * phot,
			Rts2Command ** new_command,
			char new_device[DEVICE_NAME_SIZE]);
		virtual int processImage (Rts2Image * image);
		/**
		 * Returns 1 if we are waiting for that signal.
		 * Signal is > 0
		 */
		virtual int waitForSignal (int in_sig)
		{
			return 0;
		}
		/**
		 * That method will be called when we currently run that
		 * command and we would like to cancel observation.
		 *
		 * Should be used in children when appopriate.
		 */
		virtual void cancelCommands ()
		{
		}
		/**
		 * This method will be called once after whole script is finished
		 * and before first item in script should be execute
		 */
		virtual void beforeExecuting ()
		{
		}
		virtual int getStartPos ();
		void setLen (int in_len)
		{
			len = in_len;
		}
		virtual int getLen ();

		virtual int idleCall ();

		void setIdleTimeout (double sec);

		/**
		 * called every n-second, defined by setIdleTimeout function. Return
		 * NEXT_COMMAND_KEEP when we should KEEP command or NEXT_COMMAND_NEXT when
		 * script should advance to next command.
		 */
		virtual int idle ();
};

class Rts2ScriptElementExpose:public Rts2ScriptElement
{
	private:
		float expTime;
	public:
		Rts2ScriptElementExpose (Rts2Script * in_script, float in_expTime);
		virtual int nextCommand (Rts2DevClientCamera * camera,
			Rts2Command ** new_command,
			char new_device[DEVICE_NAME_SIZE]);
};

class Rts2ScriptElementDark:public Rts2ScriptElement
{
	private:
		float expTime;
	public:
		Rts2ScriptElementDark (Rts2Script * in_script, float in_expTime);
		virtual int nextCommand (Rts2DevClientCamera * camera,
			Rts2Command ** new_command,
			char new_device[DEVICE_NAME_SIZE]);
};

class Rts2ScriptElementBox:public Rts2ScriptElement
{
	private:
		int x, y, w, h;
	public:
		Rts2ScriptElementBox (Rts2Script * in_script, int in_x, int in_y,
			int in_w, int in_h);
		virtual int nextCommand (Rts2DevClientCamera * camera,
			Rts2Command ** new_command,
			char new_device[DEVICE_NAME_SIZE]);
};

class Rts2ScriptElementCenter:public Rts2ScriptElement
{
	private:
		int w, h;
	public:
		Rts2ScriptElementCenter (Rts2Script * in_script, int in_w, int in_h);
		virtual int nextCommand (Rts2DevClientCamera * camera,
			Rts2Command ** new_command,
			char new_device[DEVICE_NAME_SIZE]);
};

class Rts2ScriptElementChange:public Rts2ScriptElement
{
	private:
		char *deviceName;
		double ra;
		double dec;
	public:
		Rts2ScriptElementChange (Rts2Script * in_script, char new_device[DEVICE_NAME_SIZE], double in_ra, double in_dec);
		virtual ~Rts2ScriptElementChange (void)
		{
			delete [] deviceName;
		}

		virtual int defnextCommand (Rts2DevClient * client,
			Rts2Command ** new_command, char new_device[DEVICE_NAME_SIZE]);
		void setChangeRaDec (double in_ra, double in_dec)
		{
			ra = in_ra;
			dec = in_dec;
		}
};

class Rts2ScriptElementWait:public Rts2ScriptElement
{
	public:
		Rts2ScriptElementWait (Rts2Script * in_script);
		virtual int defnextCommand (Rts2DevClient * client,
			Rts2Command ** new_command,
			char new_device[DEVICE_NAME_SIZE]);
};

class Rts2ScriptElementFilter:public Rts2ScriptElement
{
	private:
		int filter;
	public:
		Rts2ScriptElementFilter (Rts2Script * in_script, int in_filter);
		virtual int nextCommand (Rts2DevClientCamera * camera,
			Rts2Command ** new_command,
			char new_device[DEVICE_NAME_SIZE]);
		virtual int nextCommand (Rts2DevClientPhot * phot,
			Rts2Command ** new_command,
			char new_device[DEVICE_NAME_SIZE]);
};

class Rts2ScriptElementWaitAcquire:public Rts2ScriptElement
{
	private:
		// for which target shall we wait
		int tar_id;
	public:
		Rts2ScriptElementWaitAcquire (Rts2Script * in_script, int in_tar_id);
		virtual int defnextCommand (Rts2DevClient * client,
			Rts2Command ** new_command,
			char new_device[DEVICE_NAME_SIZE]);
};

class Rts2ScriptElementMirror:public Rts2ScriptElement
{
	private:
		int mirror_pos;
		char *mirror_name;
	public:
		Rts2ScriptElementMirror (Rts2Script * in_script, char *in_mirror_name,
			int in_mirror_pos);
		virtual ~ Rts2ScriptElementMirror (void);
		virtual void postEvent (Rts2Event * event);
		virtual int defnextCommand (Rts2DevClient * client,
			Rts2Command ** new_command,
			char new_device[DEVICE_NAME_SIZE]);
		void takeJob ()
		{
			mirror_pos = -1;
		}
		int getMirrorPos ()
		{
			return mirror_pos;
		}
		int isMirrorName (const char *in_name)
		{
			return !strcmp (mirror_name, in_name);
		}
};

class Rts2ScriptElementPhotometer:public Rts2ScriptElement
{
	private:
		int filter;
		float exposure;
		int count;
	public:
		Rts2ScriptElementPhotometer (Rts2Script * in_script, int in_filter,
			float in_exposure, int in_count);
		virtual int nextCommand (Rts2DevClientPhot * client,
			Rts2Command ** new_command,
			char new_device[DEVICE_NAME_SIZE]);
};

class Rts2ScriptElementSendSignal:public Rts2ScriptElement
{
	private:
		int sig;
		bool askedFor;
	public:
		Rts2ScriptElementSendSignal (Rts2Script * in_script, int in_sig);
		virtual ~ Rts2ScriptElementSendSignal (void);
		virtual void postEvent (Rts2Event * event);
		virtual int defnextCommand (Rts2DevClient * client,
			Rts2Command ** new_command,
			char new_device[DEVICE_NAME_SIZE]);
};

class Rts2ScriptElementWaitSignal:public Rts2ScriptElement
{
	private:
		int sig;
	public:
		// in_sig must be > 0
		Rts2ScriptElementWaitSignal (Rts2Script * in_script, int in_sig);
		virtual int defnextCommand (Rts2DevClient * client,
			Rts2Command ** new_command,
			char new_device[DEVICE_NAME_SIZE]);
		virtual int waitForSignal (int in_sig);
};

<<<<<<< HEAD

=======
>>>>>>> f80c6472
/**
 * Set value.
 */
class Rts2ScriptElementChangeValue:public Rts2ScriptElement
{
	private:
		char *deviceName;
		std::string valName;
		char op;
		rts2operands::OperandsSet operands;
		bool rawString;
	protected:
		virtual void getDevice (char new_device[DEVICE_NAME_SIZE]);
	public:
		Rts2ScriptElementChangeValue (Rts2Script * in_script, const char *in_device_value, const char *chng_str);
		virtual ~ Rts2ScriptElementChangeValue (void);
		virtual int defnextCommand (Rts2DevClient * client, Rts2Command ** new_command, char new_device[DEVICE_NAME_SIZE]);
};

/**
 * Class for comment.
 */
class Rts2ScriptElementComment:public Rts2ScriptElement
{
	private:
		char *comment;
		// comment number
		int cnum;
	public:
		Rts2ScriptElementComment (Rts2Script * in_script,
			const char *in_comment, int in_cnum);
		virtual ~ Rts2ScriptElementComment (void);
		virtual int defnextCommand (Rts2DevClient * client,
			Rts2Command ** new_command,
			char new_device[DEVICE_NAME_SIZE]);

};
#endif							 /* !__RTS2_SCRIPTELEMENT__ */<|MERGE_RESOLUTION|>--- conflicted
+++ resolved
@@ -312,10 +312,6 @@
 		virtual int waitForSignal (int in_sig);
 };
 
-<<<<<<< HEAD
-
-=======
->>>>>>> f80c6472
 /**
  * Set value.
  */
