/*
 * Image processor body.
 * Copyright (C) 2003-2009 Petr Kubanek <petr@kubanek.net>
 *
 * This program is free software; you can redistribute it and/or
 * modify it under the terms of the GNU General Public License
 * as published by the Free Software Foundation; either version 2
 * of the License, or (at your option) any later version.
 *
 * This program is distributed in the hope that it will be useful,
 * but WITHOUT ANY WARRANTY; without even the implied warranty of
 * MERCHANTABILITY or FITNESS FOR A PARTICULAR PURPOSE.  See the
 * GNU General Public License for more details.
 *
 * You should have received a copy of the GNU General Public License
 * along with this program; if not, write to the Free Software
 * Foundation, Inc., 59 Temple Place - Suite 330, Boston, MA  02111-1307, USA.
 */

#include "status.h"
#include "connimgprocess.h"
#include "rts2script.h"

#include <glob.h>
#include <sys/types.h>
#include <sys/stat.h>
#include <fcntl.h>
#include <unistd.h>
#include <iostream>
#include <stdio.h>

#ifdef HAVE_PGSQL
#include "../utilsdb/rts2devicedb.h"
#else
#include "../utils/rts2device.h"
#include "../utils/rts2config.h"
#endif

namespace rts2plan
{

/**
 * Image processor main class.
 *
 * @author Petr Kubanek <petr@kubanek.net>
 */
#ifdef HAVE_PGSQL
class ImageProc:public Rts2DeviceDb
#else
class ImageProc:public Rts2Device
#endif
{
	private:
#ifndef HAVE_PGSQL
		const char *configFile;
#endif
		std::list < ConnProcess * >imagesQue;
		ConnProcess *runningImage;
		Rts2ValueInteger *goodImages;
		Rts2ValueInteger *trashImages;
		Rts2ValueInteger *badImages;

		Rts2ValueInteger *queSize;

		int sendStop;			 // if stop running astrometry with stop signal; it ussually doesn't work, so we will use FIFO
		std::string defaultImgProcess;
		std::string defaultObsProcess;
		std::string defaultDarkProcess;
		std::string defaultFlatProcess;
		glob_t imageGlob;
		unsigned int globC;
		int reprocessingPossible;
	protected:
		virtual int reloadConfig ();
#ifndef HAVE_PGSQL
		virtual int processOption (int opt);
		virtual int init ();
#endif
<<<<<<< HEAD
=======
		virtual void signaledHUP ()
		{
			reloadConfig ();
		}
>>>>>>> f80c6472
	public:
		ImageProc (int argc, char **argv);
		virtual ~ ImageProc (void);

		virtual void postEvent (Rts2Event * event);
		virtual int idle ();

		virtual int info ();

		virtual int changeMasterState (int new_state);

		virtual int deleteConnection (Rts2Conn * conn);

		int que (ConnProcess * newProc);

		int queImage (const char *in_path);
		int doImage (const char *in_path);

		int queFlat (const char *in_path);

		int queObs (int obsId);

		int queDarks ();
		int queFlats ();

		int checkNotProcessed ();
		void changeRunning (ConnProcess * newImage);

		virtual int commandAuthorized (Rts2Conn * conn);

		virtual void signaledHUP ()
		{
			reloadConfig ();
		}
};

};

<<<<<<< HEAD
=======
};

>>>>>>> f80c6472
using namespace rts2plan;

ImageProc::ImageProc (int _argc, char **_argv)
#ifdef HAVE_PGSQL
:Rts2DeviceDb (_argc, _argv, DEVICE_TYPE_IMGPROC, "IMGP")
#else
:Rts2Device (_argc, _argv, DEVICE_TYPE_IMGPROC, "IMGP")
#endif
{
	runningImage = NULL;

	createValue (goodImages, "good_images", "number of good images", false);
	goodImages->setValueInteger (0);

	createValue (trashImages, "trash_images", "number of images which ended in trash (bad images)", false);
	trashImages->setValueInteger (0);

<<<<<<< HEAD
	createValue (morningImages, "morning_images", "number of images which will be processed at morning", false);
	morningImages->setValueInteger (0);
=======
	createValue (badImages, "bad_images", "number of bad images (in queue under bad directory)", false);
	badImages->setValueInteger (0);
>>>>>>> f80c6472

	createValue (queSize, "que_size", "size of image que", false);

	imageGlob.gl_pathc = 0;
	imageGlob.gl_offs = 0;
	globC = 0;
	reprocessingPossible = 0;

	sendStop = 0;

#ifndef HAVE_PGSQL
	configFile = NULL;
	addOption (OPT_CONFIG, "config", 1, "configuration file");
#endif
}


ImageProc::~ImageProc (void)
{
	if (runningImage)
		delete runningImage;
	if (imageGlob.gl_pathc)
		globfree (&imageGlob);
}


int
ImageProc::reloadConfig ()
{
	int ret;
	
	Rts2Config *config;
#ifdef HAVE_PGSQL
	ret = Rts2DeviceDb::reloadConfig ();
	config = Rts2Config::instance ();
#else
	config = Rts2Config::instance ();
	ret = config->loadFile (configFile);
#endif
	if (ret)
		return ret;


	ret = config->getString ("imgproc", "astrometry", defaultImgProcess);
	if (ret)
	{
		logStream (MESSAGE_ERROR) <<
			"ImageProc::reloadConfig cannot get astrometry string, exiting!" <<
			sendLog;
		return ret;
	}

	ret = config->getString ("imgproc", "obsprocess", defaultObsProcess);
	if (ret)
	{
		logStream (MESSAGE_ERROR) <<
			"ImageProc::reloadConfig cannot get obs process script, exiting" <<
			sendLog;
	}

	ret = config->getString ("imgproc", "darkprocess", defaultDarkProcess);
	if (ret)
	{
		logStream (MESSAGE_ERROR) <<
			"ImageProc::reloadConfig cannot get dark process script, exiting" <<
			sendLog;
	}

	ret = config->getString ("imgproc", "flatprocess", defaultFlatProcess);
	if (ret)
	{
		logStream (MESSAGE_ERROR) <<
			"ImageProc::init cannot get flat process script, exiting" <<
			sendLog;
	}
	return ret;
}


#ifndef HAVE_PGSQL
int
ImageProc::processOption (int opt)
{
	switch (opt)
	{
		case OPT_CONFIG:
			configFile = optarg;
			break;
		default:
			return Rts2Device::processOption (opt);
	}
	return 0;
}

int
ImageProc::init ()
{
	int ret;
	ret = Rts2Device::init ();
	if (ret)
		return ret;
	return reloadConfig ();
}
#endif


void
ImageProc::postEvent (Rts2Event * event)
{
	int obsId;
	switch (event->getType ())
	{
		case EVENT_ALL_PROCESSED:
			obsId = *((int *) event->getArg ());
			queObs (obsId);
			break;
	}
#ifdef HAVE_PGSQL
	Rts2DeviceDb::postEvent (event);
#else
	Rts2Device::postEvent (event);
#endif
}


int
ImageProc::idle ()
{
	std::list < ConnProcess * >::iterator img_iter;
	if (!runningImage && imagesQue.size () != 0)
	{
		img_iter = imagesQue.begin ();
		ConnProcess *newImage = *img_iter;
		imagesQue.erase (img_iter);
		changeRunning (newImage);
	}
#ifdef HAVE_PGSQL
	return Rts2DeviceDb::idle ();
#else
	return Rts2Device::idle ();
#endif
}


int
ImageProc::info ()
{
	queSize->setValueInteger ((int) imagesQue.size () + (runningImage ? 1 : 0));
	sendValueAll (queSize);
#ifdef HAVE_PGSQL
	return Rts2DeviceDb::info ();
#else
	return Rts2Device::info ();
#endif
}


int
ImageProc::changeMasterState (int new_state)
{
	switch (new_state & (SERVERD_STATUS_MASK | SERVERD_STANDBY_MASK))
	{
		case SERVERD_DUSK:
		case SERVERD_DUSK | SERVERD_STANDBY_MASK:
		case SERVERD_NIGHT:
		case SERVERD_NIGHT | SERVERD_STANDBY_MASK:
		case SERVERD_DAWN:
		case SERVERD_DAWN | SERVERD_STANDBY_MASK:
			if (imageGlob.gl_pathc)
			{
				globfree (&imageGlob);
				imageGlob.gl_pathc = 0;
				globC = 0;
			}
			reprocessingPossible = 0;
			break;
		default:
			reprocessingPossible = 1;
			if (!runningImage && imagesQue.size () == 0)
				checkNotProcessed ();
	}
	// start dark & flat processing
#ifdef HAVE_PGSQL
	return Rts2DeviceDb::changeMasterState (new_state);
#else
	return Rts2Device::changeMasterState (new_state);
#endif
}


int
ImageProc::deleteConnection (Rts2Conn * conn)
{
	std::list < ConnProcess * >::iterator img_iter;
	for (img_iter = imagesQue.begin (); img_iter != imagesQue.end ();
		img_iter++)
	{
		(*img_iter)->deleteConnection (conn);
		if (*img_iter == conn)
		{
			imagesQue.erase (img_iter);
		}
	}
	queSize->setValueInteger (imagesQue.size ());
	sendValueAll (queSize);
	if (runningImage)
		runningImage->deleteConnection (conn);
	if (conn == runningImage)
	{
		// que next image
		// Rts2Device::deleteConnection will delete runningImage
		switch (runningImage->getAstrometryStat ())
		{
			case GET:
				goodImages->inc ();
				sendValueAll (goodImages);
				break;
			case TRASH:
				trashImages->inc ();
				sendValueAll (trashImages);
<<<<<<< HEAD
				break;
			case MORNING:
				morningImages->inc ();
				sendValueAll (morningImages);
=======
>>>>>>> f80c6472
				break;
			default:
				break;
		}
		runningImage = NULL;
		img_iter = imagesQue.begin ();
		if (img_iter != imagesQue.end ())
		{
			imagesQue.erase (img_iter);
			changeRunning (*img_iter);
		}
		else
		{
			maskState (DEVICE_ERROR_MASK | IMGPROC_MASK_RUN, IMGPROC_IDLE);
			if (reprocessingPossible)
			{
				if (globC < imageGlob.gl_pathc)
				{
					queImage (imageGlob.gl_pathv[globC]);
					globC++;
				}
				else if (imageGlob.gl_pathc > 0)
				{
					globfree (&imageGlob);
					imageGlob.gl_pathc = 0;
				}
			}
		}
	}
#ifdef HAVE_PGSQL
	return Rts2DeviceDb::deleteConnection (conn);
#else
	return Rts2Device::deleteConnection (conn);
#endif
}


void
ImageProc::changeRunning (ConnProcess * newImage)
{
	int ret;
	if (runningImage)
	{
		if (sendStop)
		{
			runningImage->stop ();
			imagesQue.push_front (runningImage);
		}
		else
		{
			imagesQue.push_front (newImage);
			infoAll ();
			return;
		}
	}
	runningImage = newImage;
	ret = runningImage->init ();
	if (ret < 0)
	{
		delete runningImage;
		runningImage = NULL;
		maskState (DEVICE_ERROR_MASK | IMGPROC_MASK_RUN,
			DEVICE_ERROR_HW | IMGPROC_IDLE);
		infoAll ();
		return;
	}
	else if (ret == 0)
	{
		addConnection (runningImage);
	}
	maskState (DEVICE_ERROR_MASK | IMGPROC_MASK_RUN, IMGPROC_RUN);
	infoAll ();
}


int
ImageProc::que (ConnProcess * newProc)
{
	if (runningImage)
		imagesQue.push_front (newProc);
	else
		changeRunning (newProc);
	infoAll ();
	return 0;
}


int
ImageProc::queImage (const char *in_path)
{
	ConnImgProcess *newImageConn;
	newImageConn = new ConnImgProcess (this, defaultImgProcess.c_str (),
		in_path, Rts2Config::instance ()->getAstrometryTimeout ());
	return que (newImageConn);
}


int
ImageProc::doImage (const char *in_path)
{
	ConnImgProcess *newImageConn;
	newImageConn = new ConnImgProcess (this, defaultImgProcess.c_str (),
		in_path, Rts2Config::instance ()->getAstrometryTimeout ());
	changeRunning (newImageConn);
	infoAll ();
	return 0;
}


int
ImageProc::queFlat (const char *in_path)
{
	ConnImgProcess *newImageConn;
	newImageConn = new ConnImgProcess (this, defaultFlatProcess.c_str (),
		in_path, Rts2Config::instance ()->getAstrometryTimeout ());
	return que (newImageConn);
}


int
ImageProc::queObs (int obsId)
{
	ConnObsProcess *newObsConn;
	newObsConn = new ConnObsProcess (this, defaultObsProcess.c_str (),
		obsId, Rts2Config::instance ()->getObsProcessTimeout ());
	return que (newObsConn);
}


int
ImageProc::queDarks ()
{
	ConnDarkProcess *newDarkConn;
	newDarkConn = new ConnDarkProcess (this, defaultDarkProcess.c_str (),
		Rts2Config::instance ()->getDarkProcessTimeout ());
	return que (newDarkConn);
}


int
ImageProc::queFlats ()
{
	ConnFlatProcess *newFlatConn;
	newFlatConn = new ConnFlatProcess (this, defaultFlatProcess.c_str (),
		Rts2Config::instance ()->getFlatProcessTimeout ());
	return que (newFlatConn);
}


int
ImageProc::checkNotProcessed ()
{
	std::string image_glob;
	int ret;

	Rts2Config *config;
	config = Rts2Config::instance ();

	ret = config->getString ("imgproc", "imageglob", image_glob);
	if (ret)
		return ret;

	ret = glob (image_glob.c_str (), 0, NULL, &imageGlob);
	if (ret)
	{
		globfree (&imageGlob);
		imageGlob.gl_pathc = 0;
		return -1;
	}

	globC = 0;

	// start files que..
	if (imageGlob.gl_pathc > 0)
		return queImage (imageGlob.gl_pathv[0]);
	return 0;
}


int
ImageProc::commandAuthorized (Rts2Conn * conn)
{
	if (conn->isCommand ("que_image"))
	{
		char *in_imageName;
		if (conn->paramNextString (&in_imageName) || !conn->paramEnd ())
			return -2;
		return queImage (in_imageName);
	}
	else if (conn->isCommand ("do_image"))
	{
		char *in_imageName;
		if (conn->paramNextString (&in_imageName) || !conn->paramEnd ())
			return -2;
		return doImage (in_imageName);
	}
	else if (conn->isCommand ("que_flat"))
	{
		char *in_imageName;
		if (conn->paramNextString (&in_imageName) || !conn->paramEnd ())
			return -2;
		return queFlat (in_imageName);
	}
	else if (conn->isCommand ("que_obs"))
	{
		int obsId;
		if (conn->paramNextInteger (&obsId) || !conn->paramEnd ())
			return -2;
		return queObs (obsId);
	}
	else if (conn->isCommand ("que_darks"))
	{
		if (!conn->paramEnd ())
			return -2;
		return queDarks ();
	}
	else if (conn->isCommand ("que_flats"))
	{
		if (!conn->paramEnd ())
			return -2;
		return queFlats ();
	}
#ifdef HAVE_PGSQL
	return Rts2DeviceDb::commandAuthorized (conn);
#else
	return Rts2Device::commandAuthorized (conn);
#endif
}


int
main (int argc, char **argv)
{
	ImageProc imgproc = ImageProc (argc, argv);
	return imgproc.run ();
}<|MERGE_RESOLUTION|>--- conflicted
+++ resolved
@@ -76,13 +76,10 @@
 		virtual int processOption (int opt);
 		virtual int init ();
 #endif
-<<<<<<< HEAD
-=======
 		virtual void signaledHUP ()
 		{
 			reloadConfig ();
 		}
->>>>>>> f80c6472
 	public:
 		ImageProc (int argc, char **argv);
 		virtual ~ ImageProc (void);
@@ -112,20 +109,10 @@
 		void changeRunning (ConnProcess * newImage);
 
 		virtual int commandAuthorized (Rts2Conn * conn);
-
-		virtual void signaledHUP ()
-		{
-			reloadConfig ();
-		}
 };
 
 };
 
-<<<<<<< HEAD
-=======
-};
-
->>>>>>> f80c6472
 using namespace rts2plan;
 
 ImageProc::ImageProc (int _argc, char **_argv)
@@ -143,13 +130,8 @@
 	createValue (trashImages, "trash_images", "number of images which ended in trash (bad images)", false);
 	trashImages->setValueInteger (0);
 
-<<<<<<< HEAD
-	createValue (morningImages, "morning_images", "number of images which will be processed at morning", false);
-	morningImages->setValueInteger (0);
-=======
 	createValue (badImages, "bad_images", "number of bad images (in queue under bad directory)", false);
 	badImages->setValueInteger (0);
->>>>>>> f80c6472
 
 	createValue (queSize, "que_size", "size of image que", false);
 
@@ -370,13 +352,6 @@
 			case TRASH:
 				trashImages->inc ();
 				sendValueAll (trashImages);
-<<<<<<< HEAD
-				break;
-			case MORNING:
-				morningImages->inc ();
-				sendValueAll (morningImages);
-=======
->>>>>>> f80c6472
 				break;
 			default:
 				break;
