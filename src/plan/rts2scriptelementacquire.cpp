--- conflicted
+++ resolved
@@ -181,11 +181,7 @@
 	obsId = image->getObsId ();
 	imgId = image->getImgId ();
 	processor = new ConnImgProcess (script->getMaster (),
-<<<<<<< HEAD
-		defaultImgProccess.c_str (), image->getImageName (),
-=======
 		defaultImgProccess.c_str (), image->getFileName (),
->>>>>>> f80c6472
 		Rts2Config::instance ()->getAstrometryTimeout ()
 		);
 	// save image before processing..
