#!/usr/bin/env python

import subprocess
import unittest
import os
import select


class FLATStest(unittest.TestCase):

    def __check_lines(self, lines, write=None):
<<<<<<< HEAD
        try:
            for l in lines:
                ls = self.flatS.stdout.readline().rstrip()
                print(ls)
                self.assertEqual(ls, l)
            if write is not None:
                self.flatS.stdin.write(write + '\n')
        finally:
            while True:
                pr = self.poll.poll(10)
                if len(pr) == 0:
                    break
		succ = 0
                for (fd, event) in pr:
                    if fd == self.flatS.stderr.fileno():
		        if event == select.POLLHUP:
			    break
                        print(self.flatS.stderr.readline().rstrip())
			succ += 1
                if succ == 0:
                    break
  
=======
        for l in lines:
            ls = self.flatS.stdout.readline().rstrip()
            print(ls)
            self.assertEqual(ls, l)
        if write is not None:
            self.flatS.stdin.write(write + '\n')
            self.flatS.stdin.flush()

>>>>>>> 8fd196d8
    def setUp(self):
        self.env = os.environ.copy()
        self.env['PYTHONPATH'] = '../python'
        self.poll = select.poll()

    def testSunset(self):
        self.flatS = subprocess.Popen(
            ['../scripts/flat.py'],
            stdin=subprocess.PIPE,
            stdout=subprocess.PIPE,
            stderr=subprocess.PIPE,
            env=self.env,
            universal_newlines=True
        )
        self.poll.register(self.flatS.stdout, select.POLLIN)
        self.poll.register(self.flatS.stderr, select.POLLIN)
        self.__check_lines(['G centrald sun_az'], '-20')
        self.__check_lines(['run_device'], 'CXX')
        self.__check_lines(
            [
                'value SHUTTER = LIGHT',
                'value filter = i',
                'value binning = 1',
                'value exposure = 5',
                'value SHUTTER = LIGHT',
                'exposure'
            ],
            'exposure_end'
        )
        self.__check_lines(
            [
                'VT TELESCOPE OFFS += 0.00277777777778 0.00277777777778'
            ],
            'image /tmp/flat1.fits'
        )
        self.__check_lines(
            [
                '? average'
            ],
            '45000'
        )
        self.__check_lines(
            [
                'delete /tmp/flat1.fits',
                'log I CXX run ratio 2.03479056992 avrg 45000.0 ngood 0'
                ' filter i next exptime 5 ret bright',
                'value exposure = 5',
                'value SHUTTER = LIGHT',
                'exposure'
            ]
        )
        self.flatS.terminate()


unittest.main()<|MERGE_RESOLUTION|>--- conflicted
+++ resolved
@@ -9,7 +9,6 @@
 class FLATStest(unittest.TestCase):
 
     def __check_lines(self, lines, write=None):
-<<<<<<< HEAD
         try:
             for l in lines:
                 ls = self.flatS.stdout.readline().rstrip()
@@ -22,26 +21,16 @@
                 pr = self.poll.poll(10)
                 if len(pr) == 0:
                     break
-		succ = 0
+                succ = 0
                 for (fd, event) in pr:
                     if fd == self.flatS.stderr.fileno():
-		        if event == select.POLLHUP:
-			    break
+                        if event == select.POLLHUP:
+                            break
                         print(self.flatS.stderr.readline().rstrip())
-			succ += 1
+                        succ += 1
                 if succ == 0:
                     break
-  
-=======
-        for l in lines:
-            ls = self.flatS.stdout.readline().rstrip()
-            print(ls)
-            self.assertEqual(ls, l)
-        if write is not None:
-            self.flatS.stdin.write(write + '\n')
-            self.flatS.stdin.flush()
 
->>>>>>> 8fd196d8
     def setUp(self):
         self.env = os.environ.copy()
         self.env['PYTHONPATH'] = '../python'
